<<<<<<< HEAD
## 2.32.1 / 2021-12-17

* [BUGFIX] Scrape: Fix reporting metrics when sample limit is reached during the report. #9996
* [BUGFIX] Scrape: Ensure that scrape interval and scrape timeout are always set. #10023
* [BUGFIX] TSDB: Expose and fix bug in iterators' `Seek()` method. #10030

## 2.32.0 / 2021-12-09

This release introduces the Prometheus Agent, a new mode of operation for
Prometheus optimized for remote-write only scenarios. In this mode, Prometheus
does not generate blocks on the local filesystem and is not queryable locally.
Enable with `--enable-feature=agent`.

Learn more about the Prometheus Agent in our [blog post](https://prometheus.io/blog/2021/11/16/agent/).

* [CHANGE] remote-write: Change default max retry time from 100ms to 5 seconds. #9634
* [FEATURE] Agent: New mode of operation optimized for remote-write only scenarios, without local storage. Enable with `--enable-feature=agent`. #8785 #9851 #9664 #9939 #9941 #9943
* [FEATURE] Promtool: Add `promtool check service-discovery` command. #8970
* [FEATURE] UI: Add search in metrics dropdown. #9629
* [FEATURE] Templates: Add parseDuration to template functions. #8817
* [ENHANCEMENT] Promtool: Improve test output. #8064
* [ENHANCEMENT] Promtool: Use kahan summation for better numerical stability. #9588
* [ENHANCEMENT] Remote-write: Reuse memory for marshalling. #9412
* [ENHANCEMENT] Scrape: Add `scrape_body_size_bytes` scrape metric behind the `--enable-feature=extra-scrape-metrics` flag. #9569
* [ENHANCEMENT] TSDB: Add windows arm64 support. #9703
* [ENHANCEMENT] TSDB: Optimize query by skipping unneeded sorting in TSDB. #9673
* [ENHANCEMENT] Templates: Support int and uint as datatypes for template formatting. #9680
* [ENHANCEMENT] UI: Prefer `rate` over `rad`, `delta` over `deg`, and `count` over `cos` in autocomplete. #9688
* [ENHANCEMENT] Linode SD: Tune API request page sizes. #9779
* [BUGFIX] TSDB: Add more size checks when writing individual sections in the index. #9710
* [BUGFIX] PromQL: Make `deriv()` return zero values for constant series. #9728
* [BUGFIX] TSDB: Fix panic when checkpoint directory is empty. #9687
* [BUGFIX] TSDB: Fix panic, out of order chunks, and race warning during WAL replay. #9856
* [BUGFIX] UI: Correctly render links for targets with IPv6 addresses that contain a Zone ID. #9853
* [BUGFIX] Promtool: Fix checking of `authorization.credentials_file` and `bearer_token_file` fields. #9883
* [BUGFIX] Uyuni SD: Fix null pointer exception during initialization. #9924 #9950
=======
## 2.31.2 / 2021-12-09

>>>>>>> bd21aafb
* [BUGFIX] TSDB: Fix queries after a failed snapshot replay. #9980

## 2.31.1 / 2021-11-05

* [BUGFIX] SD: Fix a panic when the experimental discovery manager receives
  targets during a reload. #9656

## 2.31.0 / 2021-11-02

* [CHANGE] UI: Remove standard PromQL editor in favour of the codemirror-based editor. #9452
* [FEATURE] PromQL: Add trigonometric functions and `atan2` binary operator. #9239 #9248 #9515
* [FEATURE] Remote: Add support for exemplar in the remote write receiver endpoint. #9319 #9414
* [FEATURE] SD: Add PuppetDB service discovery. #8883
* [FEATURE] SD: Add Uyuni service discovery. #8190
* [FEATURE] Web: Add support for security-related HTTP headers. #9546
* [ENHANCEMENT] Azure SD: Add `proxy_url`, `follow_redirects`, `tls_config`. #9267
* [ENHANCEMENT] Backfill: Add `--max-block-duration` in `promtool create-blocks-from rules`. #9511
* [ENHANCEMENT] Config: Print human-readable sizes with unit instead of raw numbers. #9361
* [ENHANCEMENT] HTTP: Re-enable HTTP/2. #9398
* [ENHANCEMENT] Kubernetes SD: Warn user if number of endpoints exceeds limit. #9467
* [ENHANCEMENT] OAuth2: Add TLS configuration to token requests. #9550
* [ENHANCEMENT] PromQL: Several optimizations. #9365 #9360 #9362 #9552
* [ENHANCEMENT] PromQL: Make aggregations deterministic in instant queries. #9459
* [ENHANCEMENT] Rules: Add the ability to limit number of alerts or series. #9260 #9541
* [ENHANCEMENT] SD: Experimental discovery manager to avoid restarts upon reload. Disabled by default, enable with flag `--enable-feature=new-service-discovery-manager`. #9349 #9537
* [ENHANCEMENT] UI: Debounce timerange setting changes. #9359
* [BUGFIX] Backfill: Apply rule labels after query labels. #9421
* [BUGFIX] Scrape: Resolve conflicts between multiple exported label prefixes. #9479 #9518
* [BUGFIX] Scrape: Restart scrape loops when `__scrape_interval__` is changed. #9551
* [BUGFIX] TSDB: Fix memory leak in samples deletion. #9151
* [BUGFIX] UI: Use consistent margin-bottom for all alert kinds. #9318

## 2.30.4 / 2021-12-09

* [BUGFIX] TSDB: Fix queries after a failed snapshot replay. #9980

## 2.30.3 / 2021-10-05

* [BUGFIX] TSDB: Fix panic on failed snapshot replay. #9438
* [BUGFIX] TSDB: Don't fail snapshot replay with exemplar storage disabled when the snapshot contains exemplars. #9438

## 2.30.2 / 2021-10-01

* [BUGFIX] TSDB: Don't error on overlapping m-mapped chunks during WAL replay. #9381

## 2.30.1 / 2021-09-28

* [ENHANCEMENT] Remote Write: Redact remote write URL when used for metric label. #9383
* [ENHANCEMENT] UI: Redact remote write URL and proxy URL passwords in the `/config` page. #9408
* [BUGFIX] promtool rules backfill: Prevent creation of data before the start time. #9339
* [BUGFIX] promtool rules backfill: Do not query after the end time. #9340
* [BUGFIX] Azure SD: Fix panic when no computername is set. #9387

## 2.30.0 / 2021-09-14

* [FEATURE] **experimental** TSDB: Snapshot in-memory chunks on shutdown for faster restarts. Behind `--enable-feature=memory-snapshot-on-shutdown` flag. #7229
* [FEATURE] **experimental** Scrape: Configure scrape interval and scrape timeout via relabeling using `__scrape_interval__` and `__scrape_timeout__` labels respectively. #8911
* [FEATURE] Scrape: Add `scrape_timeout_seconds` and `scrape_sample_limit` metric. Behind `--enable-feature=extra-scrape-metrics` flag to avoid additional cardinality by default. #9247 #9295
* [ENHANCEMENT] Scrape: Add `--scrape.timestamp-tolerance` flag to adjust scrape timestamp tolerance when enabled via `--scrape.adjust-timestamps`. #9283
* [ENHANCEMENT] Remote Write: Improve throughput when sending exemplars. #8921
* [ENHANCEMENT] TSDB: Optimise WAL loading by removing extra map and caching min-time #9160
* [ENHANCEMENT] promtool: Speed up checking for duplicate rules. #9262/#9306
* [ENHANCEMENT] Scrape: Reduce allocations when parsing the metrics. #9299
* [ENHANCEMENT] docker_sd: Support host network mode #9125
* [BUGFIX] Exemplars: Fix panic when resizing exemplar storage from 0 to a non-zero size. #9286
* [BUGFIX] TSDB: Correctly decrement `prometheus_tsdb_head_active_appenders` when the append has no samples. #9230
* [BUGFIX] promtool rules backfill: Return 1 if backfill was unsuccessful. #9303
* [BUGFIX] promtool rules backfill: Avoid creation of overlapping blocks. #9324
* [BUGFIX] config: Fix a panic when reloading configuration with a `null` relabel action. #9224

## 2.29.2 / 2021-08-27

* [BUGFIX] Fix Kubernetes SD failing to discover Ingress in Kubernetes v1.22. #9205
* [BUGFIX] Fix data race in loading write-ahead-log (WAL). #9259

## 2.29.1 / 2021-08-11

* [BUGFIX] tsdb: align atomically accessed int64 to prevent panic in 32-bit
  archs. #9192

## 2.29.0 / 2021-08-11

Note for macOS users: Due to [changes in the upcoming Go 1.17](https://tip.golang.org/doc/go1.17#darwin),
this is the last Prometheus release that supports macOS 10.12 Sierra.

* [CHANGE] Promote `--storage.tsdb.allow-overlapping-blocks` flag to stable. #9117
* [CHANGE] Promote `--storage.tsdb.retention.size` flag to stable. #9004
* [FEATURE] Add Kuma service discovery. #8844
* [FEATURE] Add `present_over_time` PromQL function. #9097
* [FEATURE] Allow configuring exemplar storage via file and make it reloadable. #8974
* [FEATURE] UI: Allow selecting time range with mouse drag. #8977
* [FEATURE] promtool: Add feature flags flag `--enable-feature`. #8958
* [FEATURE] promtool: Add file_sd file validation. #8950
* [ENHANCEMENT] Reduce blocking of outgoing remote write requests from series garbage collection. #9109
* [ENHANCEMENT] Improve write-ahead-log decoding performance. #9106
* [ENHANCEMENT] Improve append performance in TSDB by reducing mutexes usage. #9061
* [ENHANCEMENT] Allow configuring `max_samples_per_send` for remote write metadata. #8959
* [ENHANCEMENT] Add `__meta_gce_interface_ipv4_<name>` meta label to GCE discovery. #8978
* [ENHANCEMENT] Add `__meta_ec2_availability_zone_id` meta label to EC2 discovery. #8896
* [ENHANCEMENT] Add `__meta_azure_machine_computer_name` meta label to Azure discovery. #9112
* [ENHANCEMENT] Add `__meta_hetzner_hcloud_labelpresent_<labelname>` meta label to Hetzner discovery. #9028
* [ENHANCEMENT] promtool: Add compaction efficiency to `promtool tsdb analyze` reports. #8940
* [ENHANCEMENT] promtool: Allow configuring max block duration for backfilling via `--max-block-duration` flag. #8919
* [ENHANCEMENT] UI: Add sorting and filtering to flags page. #8988
* [ENHANCEMENT] UI: Improve alerts page rendering performance. #9005
* [BUGFIX] Log when total symbol size exceeds 2^32 bytes, causing compaction to fail, and skip compaction. #9104
* [BUGFIX] Fix incorrect `target_limit` reloading of zero value. #9120
* [BUGFIX] Fix head GC and pending readers race condition. #9081
* [BUGFIX] Fix timestamp handling in OpenMetrics parser. #9008
* [BUGFIX] Fix potential duplicate metrics in `/federate` endpoint when specifying multiple matchers. #8885
* [BUGFIX] Fix server configuration and validation for authentication via client cert. #9123
* [BUGFIX] Allow `start` and `end` again as label names in PromQL queries. They were disallowed since the introduction of @ timestamp feature. #9119

## 2.28.1 / 2021-07-01

* [BUGFIX]: HTTP SD: Allow `charset` specification in `Content-Type` header. #8981
* [BUGFIX]: HTTP SD: Fix handling of disappeared target groups. #9019
* [BUGFIX]: Fix incorrect log-level handling after moving to go-kit/log. #9021

## 2.28.0 / 2021-06-21

* [CHANGE] UI: Make the new experimental PromQL editor the default. #8925
* [FEATURE] Linode SD: Add Linode service discovery. #8846
* [FEATURE] HTTP SD: Add generic HTTP-based service discovery. #8839
* [FEATURE] Kubernetes SD: Allow configuring API Server access via a kubeconfig file. #8811
* [FEATURE] UI: Add exemplar display support to the graphing interface. #8832 #8945 #8929
* [FEATURE] Consul SD: Add namespace support for Consul Enterprise. #8900
* [ENHANCEMENT] Promtool: Allow silencing output when importing / backfilling data. #8917
* [ENHANCEMENT] Consul SD: Support reading tokens from file. #8926
* [ENHANCEMENT] Rules: Add a new `.ExternalURL` alert field templating variable, containing the external URL of the Prometheus server. #8878
* [ENHANCEMENT] Scrape: Add experimental `body_size_limit` scrape configuration setting to limit the allowed response body size for target scrapes. #8833 #8886
* [ENHANCEMENT] Kubernetes SD: Add ingress class name label for ingress discovery. #8916
* [ENHANCEMENT] UI: Show a startup screen with progress bar when the TSDB is not ready yet. #8662 #8908 #8909 #8946
* [ENHANCEMENT] SD: Add a target creation failure counter `prometheus_target_sync_failed_total` and improve target creation failure handling. #8786
* [ENHANCEMENT] TSDB: Improve validation of exemplar label set length. #8816
* [ENHANCEMENT] TSDB: Add a `prometheus_tsdb_clean_start` metric that indicates whether a TSDB lockfile from a previous run still existed upon startup. #8824
* [BUGFIX] UI: In the experimental PromQL editor, fix autocompletion and parsing for special float values and improve series metadata fetching. #8856
* [BUGFIX] TSDB: When merging chunks, split resulting chunks if they would contain more than the maximum of 120 samples. #8582
* [BUGFIX] SD: Fix the computation of the `prometheus_sd_discovered_targets` metric when using multiple service discoveries. #8828

## 2.27.1 / 2021-05-18

This release contains a bug fix for a security issue in the API endpoint. An
attacker can craft a special URL that redirects a user to any endpoint via an
HTTP 302 response. See the [security advisory][GHSA-vx57-7f4q-fpc7] for more details.

[GHSA-vx57-7f4q-fpc7]:https://github.com/prometheus/prometheus/security/advisories/GHSA-vx57-7f4q-fpc7

This vulnerability has been reported by Aaron Devaney from MDSec.

* [BUGFIX] SECURITY: Fix arbitrary redirects under the /new endpoint (CVE-2021-29622)

## 2.27.0 / 2021-05-12

* [CHANGE] Remote write: Metric `prometheus_remote_storage_samples_bytes_total` renamed to `prometheus_remote_storage_bytes_total`. #8296
* [FEATURE] Promtool: Retroactive rule evaluation functionality. #7675
* [FEATURE] Configuration: Environment variable expansion for external labels. Behind `--enable-feature=expand-external-labels` flag. #8649
* [FEATURE] TSDB: Add a flag(`--storage.tsdb.max-block-chunk-segment-size`) to control the max chunks file size of the blocks for small Prometheus instances. #8478
* [FEATURE] UI: Add a dark theme. #8604
* [FEATURE] AWS Lightsail Discovery: Add AWS Lightsail Discovery. #8693
* [FEATURE] Docker Discovery: Add Docker Service Discovery. #8629
* [FEATURE] OAuth: Allow OAuth 2.0 to be used anywhere an HTTP client is used. #8761
* [FEATURE] Remote Write: Send exemplars via remote write. Experimental and disabled by default. #8296
* [ENHANCEMENT] Digital Ocean Discovery: Add `__meta_digitalocean_vpc` label. #8642
* [ENHANCEMENT] Scaleway Discovery: Read Scaleway secret from a file. #8643
* [ENHANCEMENT] Scrape: Add configurable limits for label size and count. #8777
* [ENHANCEMENT] UI: Add 16w and 26w time range steps. #8656
* [ENHANCEMENT] Templating: Enable parsing strings in `humanize` functions. #8682
* [BUGFIX] UI: Provide errors instead of blank page on TSDB Status Page. #8654 #8659
* [BUGFIX] TSDB: Do not panic when writing very large records to the WAL. #8790
* [BUGFIX] TSDB: Avoid panic when mmaped memory is referenced after the file is closed. #8723
* [BUGFIX] Scaleway Discovery: Fix nil pointer dereference. #8737
* [BUGFIX] Consul Discovery: Restart no longer required after config update with no targets. #8766

## 2.26.0 / 2021-03-31

Prometheus is now built and supporting Go 1.16 (#8544). This reverts the memory release pattern added in Go 1.12. This makes common RSS usage metrics showing more accurate number for actual memory used by Prometheus. You can read more details [here](https://www.bwplotka.dev/2019/golang-memory-monitoring/).

Note that from this release Prometheus is using Alertmanager v2 by default.

* [CHANGE] Alerting: Using Alertmanager v2 API by default. #8626
* [CHANGE] Prometheus/Promtool: As agreed on dev summit, binaries are now printing help and usage to stdout instead of stderr. #8542
* [FEATURE] Remote: Add support for AWS SigV4 auth method for remote_write. #8509
* [FEATURE] Scaleway Discovery: Add Scaleway Service Discovery. #8555
* [FEATURE] PromQL: Allow negative offsets. Behind `--enable-feature=promql-negative-offset` flag. #8487
* [FEATURE] **experimental** Exemplars: Add in-memory storage for exemplars. Behind `--enable-feature=exemplar-storage` flag. #6635
* [FEATURE] UI: Add advanced auto-completion, syntax highlighting and linting to graph page query input. #8634
* [ENHANCEMENT] Digital Ocean Discovery: Add `__meta_digitalocean_image` label. #8497
* [ENHANCEMENT] PromQL: Add `last_over_time`, `sgn`, `clamp` functions. #8457
* [ENHANCEMENT] Scrape: Add support for specifying type of Authorization header credentials with Bearer by default. #8512
* [ENHANCEMENT] Scrape: Add `follow_redirects` option to scrape configuration. #8546
* [ENHANCEMENT] Remote: Allow retries on HTTP 429 response code for remote_write. Disabled by default. See [configuration docs](https://prometheus.io/docs/prometheus/latest/configuration/configuration/#remote_write) for details. #8237 #8477
* [ENHANCEMENT] Remote: Allow configuring custom headers for remote_read. See [configuration docs](https://prometheus.io/docs/prometheus/latest/configuration/configuration/#remote_read) for details. #8516
* [ENHANCEMENT] UI: Hitting Enter now triggers new query. #8581
* [ENHANCEMENT] UI: Better handling of long rule and names on the `/rules` and `/targets` pages. #8608 #8609
* [ENHANCEMENT] UI: Add collapse/expand all button on the `/targets` page. #8486
* [BUGFIX] TSDB: Eager deletion of removable blocks on every compaction, saving disk peak space usage. #8007
* [BUGFIX] PromQL: Fix parser support for special characters like`炬`. #8517
* [BUGFIX] Rules: Update rule health for append/commit fails. #8619

## 2.25.2 / 2021-03-16

* [BUGFIX] Fix the ingestion of scrapes when the wall clock changes, e.g. on suspend. #8601

## 2.25.1 / 2021-03-14

* [BUGFIX] Fix a crash in `promtool` when a subquery with default resolution is used. #8569
* [BUGFIX] Fix a bug that could return duplicate datapoints in queries. #8591
* [BUGFIX] Fix crashes with arm64 when compiled with go1.16. #8593

## 2.25.0 / 2021-02-17

This release includes a new `--enable-feature=` flag that enables
experimental features. Such features might be changed or removed in the future.

In the next minor release (2.26), Prometheus will use the Alertmanager API v2.
It will be done by defaulting `alertmanager_config.api_version` to `v2`.
Alertmanager API v2 was released in Alertmanager v0.16.0 (released in January
2019).

* [FEATURE] **experimental** API: Accept remote_write requests. Behind the --enable-feature=remote-write-receiver flag. #8424
* [FEATURE] **experimental** PromQL: Add '@ <timestamp>' modifier. Behind the --enable-feature=promql-at-modifier flag. #8121 #8436 #8425
* [ENHANCEMENT] Add optional name property to testgroup for better test failure output. #8440
* [ENHANCEMENT] Add warnings into React Panel on the Graph page. #8427
* [ENHANCEMENT] TSDB: Increase the number of buckets for the compaction duration metric. #8342
* [ENHANCEMENT] Remote: Allow passing along custom remote_write HTTP headers. #8416
* [ENHANCEMENT] Mixins: Scope grafana configuration. #8332
* [ENHANCEMENT] Kubernetes SD: Add endpoint labels metadata. #8273
* [ENHANCEMENT] UI: Expose total number of label pairs in head in TSDB stats page. #8343
* [ENHANCEMENT] TSDB: Reload blocks every minute, to detect new blocks and enforce retention more often. #8340
* [BUGFIX] API: Fix global URL when external address has no port. #8359
* [BUGFIX] Backfill: Fix error message handling. #8432
* [BUGFIX] Backfill: Fix "add sample: out of bounds" error when series span an entire block. #8476
* [BUGFIX] Deprecate unused flag --alertmanager.timeout. #8407
* [BUGFIX] Mixins: Support remote-write metrics renamed in v2.23 in alerts. #8423
* [BUGFIX] Remote: Fix garbage collection of dropped series in remote write. #8387
* [BUGFIX] Remote: Log recoverable remote write errors as warnings. #8412
* [BUGFIX] TSDB: Remove pre-2.21 temporary blocks on start. #8353.
* [BUGFIX] UI: Fix duplicated keys on /targets page. #8456
* [BUGFIX] UI: Fix label name leak into class name. #8459

## 2.24.1 / 2021-01-20

* [ENHANCEMENT] Cache basic authentication results to significantly improve performance of HTTP endpoints (via an update of prometheus/exporter-toolkit).
* [BUGFIX] Prevent user enumeration by timing requests sent to authenticated HTTP endpoints (via an update of prometheus/exporter-toolkit).

## 2.24.0 / 2021-01-06

* [FEATURE] Add TLS and basic authentication to HTTP endpoints. #8316
* [FEATURE] promtool: Add `check web-config` subcommand to check web config files. #8319
* [FEATURE] promtool: Add `tsdb create-blocks-from openmetrics` subcommand to backfill metrics data from an OpenMetrics file. #8084
* [ENHANCEMENT] HTTP API: Fast-fail queries with only empty matchers. #8288
* [ENHANCEMENT] HTTP API: Support matchers for labels API. #8301
* [ENHANCEMENT] promtool: Improve checking of URLs passed on the command line. #7956
* [ENHANCEMENT] SD: Expose IPv6 as a label in EC2 SD. #7086
* [ENHANCEMENT] SD: Reuse EC2 client, reducing frequency of requesting credentials. #8311
* [ENHANCEMENT] TSDB: Add logging when compaction takes more than the block time range. #8151
* [ENHANCEMENT] TSDB: Avoid unnecessary GC runs after compaction. #8276
* [BUGFIX] HTTP API: Avoid double-closing of channel when quitting multiple times via HTTP. #8242
* [BUGFIX] SD: Ignore CNAME records in DNS SD to avoid spurious `Invalid SRV record` warnings. #8216
* [BUGFIX] SD: Avoid config error triggered by valid label selectors in Kubernetes SD. #8285

## 2.23.0 / 2020-11-26

* [CHANGE] UI: Make the React UI default. #8142
* [CHANGE] Remote write: The following metrics were removed/renamed in remote write. #6815
     - `prometheus_remote_storage_succeeded_samples_total` was removed and `prometheus_remote_storage_samples_total` was introduced for all the samples attempted to send.
     - `prometheus_remote_storage_sent_bytes_total` was removed and replaced with `prometheus_remote_storage_samples_bytes_total` and `prometheus_remote_storage_metadata_bytes_total`.
     - `prometheus_remote_storage_failed_samples_total` -> `prometheus_remote_storage_samples_failed_total` .
     - `prometheus_remote_storage_retried_samples_total` -> `prometheus_remote_storage_samples_retried_total`.
     - `prometheus_remote_storage_dropped_samples_total` -> `prometheus_remote_storage_samples_dropped_total`.
     - `prometheus_remote_storage_pending_samples` -> `prometheus_remote_storage_samples_pending`.
* [CHANGE] Remote: Do not collect non-initialized timestamp metrics. #8060
* [FEATURE] [EXPERIMENTAL] Remote write: Allow metric metadata to be propagated via remote write. The following new metrics were introduced: `prometheus_remote_storage_metadata_total`, `prometheus_remote_storage_metadata_failed_total`, `prometheus_remote_storage_metadata_retried_total`, `prometheus_remote_storage_metadata_bytes_total`. #6815
* [ENHANCEMENT] Remote write: Added a metric `prometheus_remote_storage_max_samples_per_send` for remote write. #8102
* [ENHANCEMENT] TSDB: Make the snapshot directory name always the same length. #8138
* [ENHANCEMENT] TSDB: Create a checkpoint only once at the end of all head compactions. #8067
* [ENHANCEMENT] TSDB: Avoid Series API from hitting the chunks. #8050
* [ENHANCEMENT] TSDB: Cache label name and last value when adding series during compactions making compactions faster. #8192
* [ENHANCEMENT] PromQL: Improved performance of Hash method making queries a bit faster. #8025
* [ENHANCEMENT] promtool: `tsdb list` now prints block sizes. #7993
* [ENHANCEMENT] promtool: Calculate mint and maxt per test avoiding unnecessary calculations. #8096
* [ENHANCEMENT] SD: Add filtering of services to Docker Swarm SD. #8074
* [BUGFIX] React UI: Fix button display when there are no panels. #8155
* [BUGFIX] PromQL: Fix timestamp() method for vector selector inside parenthesis. #8164
* [BUGFIX] PromQL: Don't include rendered expression on PromQL parse errors. #8177
* [BUGFIX] web: Fix panic with double close() of channel on calling `/-/quit/`. #8166
* [BUGFIX] TSDB: Fixed WAL corruption on partial writes within a page causing `invalid checksum` error on WAL replay. #8125
* [BUGFIX] Update config metrics `prometheus_config_last_reload_successful` and `prometheus_config_last_reload_success_timestamp_seconds` right after initial validation before starting TSDB.
* [BUGFIX] promtool: Correctly detect duplicate label names in exposition.

## 2.22.2 / 2020-11-16

* [BUGFIX] Fix race condition in syncing/stopping/reloading scrapers. #8176

## 2.22.1 / 2020-11-03

* [BUGFIX] Fix potential "mmap: invalid argument" errors in loading the head chunks, after an unclean shutdown, by performing read repairs. #8061
* [BUGFIX] Fix serving metrics and API when reloading scrape config. #8104
* [BUGFIX] Fix head chunk size calculation for size based retention. #8139

## 2.22.0 / 2020-10-07

As announced in the 2.21.0 release notes, the experimental gRPC API v2 has been
removed.

* [CHANGE] web: Remove APIv2. #7935
* [ENHANCEMENT] React UI: Implement missing TSDB head stats section. #7876
* [ENHANCEMENT] UI: Add Collapse all button to targets page. #6957
* [ENHANCEMENT] UI: Clarify alert state toggle via checkbox icon. #7936
* [ENHANCEMENT] Add `rule_group_last_evaluation_samples` and `prometheus_tsdb_data_replay_duration_seconds` metrics. #7737 #7977
* [ENHANCEMENT] Gracefully handle unknown WAL record types. #8004
* [ENHANCEMENT] Issue a warning for 64 bit systems running 32 bit binaries. #8012
* [BUGFIX] Adjust scrape timestamps to align them to the intended schedule, effectively reducing block size. Workaround for a regression in go1.14+. #7976
* [BUGFIX] promtool: Ensure alert rules are marked as restored in unit tests. #7661
* [BUGFIX] Eureka: Fix service discovery when compiled in 32-bit. #7964
* [BUGFIX] Don't do literal regex matching optimisation when case insensitive. #8013
* [BUGFIX] Fix classic UI sometimes running queries for instant query when in range query mode. #7984

## 2.21.0 / 2020-09-11

This release is built with Go 1.15, which deprecates [X.509 CommonName](https://golang.org/doc/go1.15#commonname)
in TLS certificates validation.

In the unlikely case that you use the gRPC API v2 (which is limited to TSDB
admin commands), please note that we will remove this experimental API in the
next minor release 2.22.

* [CHANGE] Disable HTTP/2 because of concerns with the Go HTTP/2 client. #7588 #7701
* [CHANGE] PromQL: `query_log_file` path is now relative to the config file. #7701
* [CHANGE] Promtool: Replace the tsdb command line tool by a promtool tsdb subcommand. #6088
* [CHANGE] Rules: Label `rule_group_iterations` metric with group name. #7823
* [FEATURE] Eureka SD: New service discovery. #3369
* [FEATURE] Hetzner SD: New service discovery. #7822
* [FEATURE] Kubernetes SD: Support Kubernetes EndpointSlices. #6838
* [FEATURE] Scrape: Add per scrape-config targets limit. #7554
* [ENHANCEMENT] Support composite durations in PromQL, config and UI, e.g. 1h30m. #7713 #7833
* [ENHANCEMENT] DNS SD: Add SRV record target and port meta labels. #7678
* [ENHANCEMENT] Docker Swarm SD: Support tasks and service without published ports. #7686
* [ENHANCEMENT] PromQL: Reduce the amount of data queried by remote read when a subquery has an offset. #7667
* [ENHANCEMENT] Promtool: Add `--time` option to query instant command. #7829
* [ENHANCEMENT] UI: Respect the `--web.page-title` parameter in the React UI. #7607
* [ENHANCEMENT] UI: Add duration, labels, annotations to alerts page in the React UI. #7605
* [ENHANCEMENT] UI: Add duration on the React UI rules page, hide annotation and labels if empty. #7606
* [BUGFIX] API: Deduplicate series in /api/v1/series. #7862
* [BUGFIX] PromQL: Drop metric name in bool comparison between two instant vectors. #7819
* [BUGFIX] PromQL: Exit with an error when time parameters can't be parsed. #7505
* [BUGFIX] Remote read: Re-add accidentally removed tracing for remote-read requests. #7916
* [BUGFIX] Rules: Detect extra fields in rule files. #7767
* [BUGFIX] Rules: Disallow overwriting the metric name in the `labels` section of recording rules. #7787
* [BUGFIX] Rules: Keep evaluation timestamp across reloads. #7775
* [BUGFIX] Scrape: Do not stop scrapes in progress during reload. #7752
* [BUGFIX] TSDB: Fix `chunks.HeadReadWriter: maxt of the files are not set` error. #7856
* [BUGFIX] TSDB: Delete blocks atomically to prevent corruption when there is a panic/crash during deletion. #7772
* [BUGFIX] Triton SD: Fix a panic when triton_sd_config is nil. #7671
* [BUGFIX] UI: Fix react UI bug with series going on and off. #7804
* [BUGFIX] UI: Fix styling bug for target labels with special names in React UI. #7902
* [BUGFIX] Web: Stop CMUX and GRPC servers even with stale connections, preventing the server to stop on SIGTERM. #7810

## 2.20.1 / 2020-08-05

* [BUGFIX] SD: Reduce the Consul watch timeout to 2m and adjust the request timeout accordingly. #7724

## 2.20.0 / 2020-07-22

This release changes WAL compression from opt-in to default. WAL compression will prevent a downgrade to v2.10 or earlier without deleting the WAL. Disable WAL compression explicitly by setting the command line flag `--no-storage.tsdb.wal-compression` if you require downgrading to v2.10 or earlier.

* [CHANGE] promtool: Changed rule numbering from 0-based to 1-based when reporting rule errors. #7495
* [CHANGE] Remote read: Added `prometheus_remote_storage_read_queries_total` counter and `prometheus_remote_storage_read_request_duration_seconds` histogram, removed `prometheus_remote_storage_remote_read_queries_total` counter.
* [CHANGE] Remote write: Added buckets for longer durations to `prometheus_remote_storage_sent_batch_duration_seconds` histogram.
* [CHANGE] TSDB: WAL compression is enabled by default. #7410
* [FEATURE] PromQL: Added `group()` aggregator. #7480
* [FEATURE] SD: Added Docker Swarm SD. #7420
* [FEATURE] SD: Added DigitalOcean SD. #7407
* [FEATURE] SD: Added Openstack config option to query alternative endpoints. #7494
* [ENHANCEMENT] Configuration: Exit early on invalid config file and signal it with exit code 2. #7399
* [ENHANCEMENT] PromQL: `without` is now a valid metric identifier. #7533
* [ENHANCEMENT] PromQL: Optimized regex label matching for literals within the pattern or as prefix/suffix. #7453 #7503
* [ENHANCEMENT] promtool: Added time range parameters for labels API in promtool. #7463
* [ENHANCEMENT] Remote write: Include samples waiting in channel in pending samples metric. Log number of dropped samples on hard shutdown. #7335
* [ENHANCEMENT] Scrape: Ingest synthetic scrape report metrics atomically with the corresponding scraped metrics. #7562
* [ENHANCEMENT] SD: Reduce timeouts for Openstack SD. #7507
* [ENHANCEMENT] SD: Use 10m timeout for Consul watches. #7423
* [ENHANCEMENT] SD: Added AMI meta label for EC2 SD. #7386
* [ENHANCEMENT] TSDB: Increment WAL corruption metric also on WAL corruption during checkpointing. #7491
* [ENHANCEMENT] TSDB: Improved query performance for high-cardinality labels. #7448
* [ENHANCEMENT] UI: Display dates as well as timestamps in status page. #7544
* [ENHANCEMENT] UI: Improved scrolling when following hash-fragment links. #7456
* [ENHANCEMENT] UI: React UI renders numbers in alerts in a more human-readable way. #7426
* [BUGFIX] API: Fixed error status code in the query API. #7435
* [BUGFIX] PromQL: Fixed `avg` and `avg_over_time` for NaN, Inf, and float64 overflows. #7346
* [BUGFIX] PromQL: Fixed off-by-one error in `histogram_quantile`. #7393
* [BUGFIX] promtool: Support extended durations in rules unit tests. #6297
* [BUGFIX] Scrape: Fix undercounting for `scrape_samples_post_metric_relabeling` in case of errors. #7342
* [BUGFIX] TSDB: Don't panic on WAL corruptions. #7550
* [BUGFIX] TSDB: Avoid leaving behind empty files in `chunks_head`, causing startup failures. #7573
* [BUGFIX] TSDB: Fixed race between compact (gc, populate) and head append causing unknown symbol error. #7560
* [BUGFIX] TSDB: Fixed unknown symbol error during head compaction. #7526
* [BUGFIX] TSDB: Fixed panic during TSDB metric registration. #7501
* [BUGFIX] TSDB: Fixed `--limit` command line flag in `tsdb` tool. #7430

## 2.19.3 / 2020-07-24

* [BUGFIX] TSDB: Don't panic on WAL corruptions. #7550
* [BUGFIX] TSDB: Avoid leaving behind empty files in chunks_head, causing startup failures. #7573

## 2.19.2 / 2020-06-26

* [BUGFIX] Remote Write: Fix panic when reloading config with modified queue parameters. #7452

## 2.19.1 / 2020-06-18

* [BUGFIX] TSDB: Fix m-map file truncation leading to unsequential files. #7414

## 2.19.0 / 2020-06-09

* [FEATURE] TSDB: Memory-map full chunks of Head (in-memory) block from disk. This reduces memory footprint and makes restarts faster. #6679
* [ENHANCEMENT] Discovery: Added discovery support for Triton global zones. #7250
* [ENHANCEMENT] Increased alert resend delay to be more tolerant towards failures. #7228
* [ENHANCEMENT] Remote Read: Added `prometheus_remote_storage_remote_read_queries_total` counter to count total number of remote read queries. #7328
* [ENHANCEMEMT] Added time range parameters for label names and label values API. #7288
* [ENHANCEMENT] TSDB: Reduced contention in isolation for high load. #7332
* [BUGFIX] PromQL: Eliminated collision while checking for duplicate labels. #7058
* [BUGFIX] React UI: Don't null out data when clicking on the current tab. #7243
* [BUGFIX] PromQL: Correctly track number of samples for a query. #7307
* [BUGFIX] PromQL: Return NaN when histogram buckets have 0 observations. #7318

## 2.18.2 / 2020-06-09

* [BUGFIX] TSDB: Fix incorrect query results when using Prometheus with remote reads configured #7361

## 2.18.1 / 2020-05-07

* [BUGFIX] TSDB: Fixed snapshot API. #7217

## 2.18.0 / 2020-05-05

* [CHANGE] Federation: Only use local TSDB for federation (ignore remote read). #7096
* [CHANGE] Rules: `rule_evaluations_total` and `rule_evaluation_failures_total` have a `rule_group` label now. #7094
* [FEATURE] Tracing: Added experimental Jaeger support #7148
* [ENHANCEMENT] TSDB: Significantly reduce WAL size kept around after a block cut. #7098
* [ENHANCEMENT] Discovery: Add `architecture` meta label for EC2. #7000
* [BUGFIX] UI: Fixed wrong MinTime reported by /status. #7182
* [BUGFIX] React UI: Fixed multiselect legend on OSX. #6880
* [BUGFIX] Remote Write: Fixed blocked resharding edge case. #7122
* [BUGFIX] Remote Write: Fixed remote write not updating on relabel configs change. #7073


## 2.17.2 / 2020-04-20

* [BUGFIX] Federation: Register federation metrics #7081
* [BUGFIX] PromQL: Fix panic in parser error handling #7132
* [BUGFIX] Rules: Fix reloads hanging when deleting a rule group that is being evaluated #7138
* [BUGFIX] TSDB: Fix a memory leak when prometheus starts with an empty TSDB WAL #7135
* [BUGFIX] TSDB: Make isolation more robust to panics in web handlers #7129 #7136

## 2.17.1 / 2020-03-26

* [BUGFIX] TSDB: Fix query performance regression that increased memory and CPU usage #7051

## 2.17.0 / 2020-03-24

This release implements isolation in TSDB. API queries and recording rules are
guaranteed to only see full scrapes and full recording rules. This comes with a
certain overhead in resource usage. Depending on the situation, there might be
some increase in memory usage, CPU usage, or query latency.

* [FEATURE] TSDB: Support isolation #6841
* [ENHANCEMENT] PromQL: Allow more keywords as metric names #6933
* [ENHANCEMENT] React UI: Add normalization of localhost URLs in targets page #6794
* [ENHANCEMENT] Remote read: Read from remote storage concurrently #6770
* [ENHANCEMENT] Rules: Mark deleted rule series as stale after a reload #6745
* [ENHANCEMENT] Scrape: Log scrape append failures as debug rather than warn #6852
* [ENHANCEMENT] TSDB: Improve query performance for queries that partially hit the head #6676
* [ENHANCEMENT] Consul SD: Expose service health as meta label #5313
* [ENHANCEMENT] EC2 SD: Expose EC2 instance lifecycle as meta label #6914
* [ENHANCEMENT] Kubernetes SD: Expose service type as meta label for K8s service role #6684
* [ENHANCEMENT] Kubernetes SD: Expose label_selector and field_selector #6807
* [ENHANCEMENT] Openstack SD: Expose hypervisor id as meta label #6962
* [BUGFIX] PromQL: Do not escape HTML-like chars in query log #6834 #6795
* [BUGFIX] React UI: Fix data table matrix values #6896
* [BUGFIX] React UI: Fix new targets page not loading when using non-ASCII characters #6892
* [BUGFIX] Remote read: Fix duplication of metrics read from remote storage with external labels #6967 #7018
* [BUGFIX] Remote write: Register WAL watcher and live reader metrics for all remotes, not just the first one #6998
* [BUGFIX] Scrape: Prevent removal of metric names upon relabeling #6891
* [BUGFIX] Scrape: Fix 'superfluous response.WriteHeader call' errors when scrape fails under some circonstances #6986
* [BUGFIX] Scrape: Fix crash when reloads are separated by two scrape intervals #7011

## 2.16.0 / 2020-02-13

* [FEATURE] React UI: Support local timezone on /graph #6692
* [FEATURE] PromQL: add absent_over_time query function #6490
* [FEATURE] Adding optional logging of queries to their own file #6520
* [ENHANCEMENT] React UI: Add support for rules page and "Xs ago" duration displays #6503
* [ENHANCEMENT] React UI: alerts page, replace filtering togglers tabs with checkboxes #6543
* [ENHANCEMENT] TSDB: Export metric for WAL write errors #6647
* [ENHANCEMENT] TSDB: Improve query performance for queries that only touch the most recent 2h of data. #6651
* [ENHANCEMENT] PromQL: Refactoring in parser errors to improve error messages #6634
* [ENHANCEMENT] PromQL: Support trailing commas in grouping opts #6480
* [ENHANCEMENT] Scrape: Reduce memory usage on reloads by reusing scrape cache #6670
* [ENHANCEMENT] Scrape: Add metrics to track bytes and entries in the metadata cache #6675
* [ENHANCEMENT] promtool: Add support for line-column numbers for invalid rules output #6533
* [ENHANCEMENT] Avoid restarting rule groups when it is unnecessary #6450
* [BUGFIX] React UI: Send cookies on fetch() on older browsers #6553
* [BUGFIX] React UI: adopt grafana flot fix for stacked graphs #6603
* [BUFGIX] React UI: broken graph page browser history so that back button works as expected #6659
* [BUGFIX] TSDB: ensure compactionsSkipped metric is registered, and log proper error if one is returned from head.Init #6616
* [BUGFIX] TSDB: return an error on ingesting series with duplicate labels #6664
* [BUGFIX] PromQL: Fix unary operator precedence #6579
* [BUGFIX] PromQL: Respect query.timeout even when we reach query.max-concurrency #6712
* [BUGFIX] PromQL: Fix string and parentheses handling in engine, which affected React UI #6612
* [BUGFIX] PromQL: Remove output labels returned by absent() if they are produced by multiple identical label matchers #6493
* [BUGFIX] Scrape: Validate that OpenMetrics input ends with `# EOF` #6505
* [BUGFIX] Remote read: return the correct error if configs can't be marshal'd to JSON #6622
* [BUGFIX] Remote write: Make remote client `Store` use passed context, which can affect shutdown timing #6673
* [BUGFIX] Remote write: Improve sharding calculation in cases where we would always be consistently behind by tracking pendingSamples #6511
* [BUGFIX] Ensure prometheus_rule_group metrics are deleted when a rule group is removed #6693

## 2.15.2 / 2020-01-06

* [BUGFIX] TSDB: Fixed support for TSDB blocks built with Prometheus before 2.1.0. #6564
* [BUGFIX] TSDB: Fixed block compaction issues on Windows. #6547

## 2.15.1 / 2019-12-25

* [BUGFIX] TSDB: Fixed race on concurrent queries against same data. #6512

## 2.15.0 / 2019-12-23

* [CHANGE] Discovery: Removed `prometheus_sd_kubernetes_cache_*` metrics. Additionally `prometheus_sd_kubernetes_workqueue_latency_seconds` and `prometheus_sd_kubernetes_workqueue_work_duration_seconds` metrics now show correct values in seconds. #6393
* [CHANGE] Remote write: Changed `query` label on `prometheus_remote_storage_*` metrics to `remote_name` and `url`. #6043
* [FEATURE] API: Added new endpoint for exposing per metric metadata `/metadata`. #6420 #6442
* [ENHANCEMENT] TSDB: Significantly reduced memory footprint of loaded TSDB blocks. #6418 #6461
* [ENHANCEMENT] TSDB: Significantly optimized what we buffer during compaction which should result in lower memory footprint during compaction. #6422 #6452 #6468 #6475
* [ENHANCEMENT] TSDB: Improve replay latency. #6230
* [ENHANCEMENT] TSDB: WAL size is now used for size based retention calculation. #5886
* [ENHANCEMENT] Remote read: Added query grouping and range hints to the remote read request #6401
* [ENHANCEMENT] Remote write: Added `prometheus_remote_storage_sent_bytes_total` counter per queue. #6344
* [ENHANCEMENT] promql: Improved PromQL parser performance. #6356
* [ENHANCEMENT] React UI: Implemented missing pages like `/targets` #6276, TSDB status page #6281 #6267 and many other fixes and performance improvements.
* [ENHANCEMENT] promql: Prometheus now accepts spaces between time range and square bracket. e.g `[ 5m]` #6065
* [BUGFIX] Config: Fixed alertmanager configuration to not miss targets when configurations are similar. #6455
* [BUGFIX] Remote write: Value of `prometheus_remote_storage_shards_desired` gauge shows raw value of desired shards and it's updated correctly. #6378
* [BUGFIX] Rules: Prometheus now fails the evaluation of rules and alerts where metric results collide with labels specified in `labels` field. #6469
* [BUGFIX] API: Targets Metadata API `/targets/metadata` now accepts empty `match_targets` parameter as in the spec. #6303

## 2.14.0 / 2019-11-11

* [SECURITY/BUGFIX] UI: Ensure warnings from the API are escaped. #6279
* [FEATURE] API: `/api/v1/status/runtimeinfo` and `/api/v1/status/buildinfo` endpoints added for use by the React UI. #6243
* [FEATURE] React UI: implement the new experimental React based UI. #5694 and many more
  * Can be found by under `/new`.
  * Not all pages are implemented yet.
* [FEATURE] Status: Cardinality statistics added to the Runtime & Build Information page. #6125
* [ENHANCEMENT/BUGFIX] Remote write: fix delays in remote write after a compaction. #6021
* [ENHANCEMENT] UI: Alerts can be filtered by state. #5758
* [BUGFIX] API: lifecycle endpoints return 403 when not enabled. #6057
* [BUGFIX] Build: Fix Solaris build. #6149
* [BUGFIX] Promtool: Remove false duplicate rule warnings when checking rule files with alerts. #6270
* [BUGFIX] Remote write: restore use of deduplicating logger in remote write. #6113
* [BUGFIX] Remote write: do not reshard when unable to send samples. #6111
* [BUGFIX] Service discovery: errors are no longer logged on context cancellation. #6116, #6133
* [BUGFIX] UI: handle null response from API properly. #6071

## 2.13.1 / 2019-10-16

* [BUGFIX] Fix panic in ARM builds of Prometheus. #6110
* [BUGFIX] promql: fix potential panic in the query logger. #6094
* [BUGFIX] Multiple errors of http: superfluous response.WriteHeader call in the logs. #6145

## 2.13.0 / 2019-10-04

* [SECURITY/BUGFIX] UI: Fix a Stored DOM XSS vulnerability with query history [CVE-2019-10215](http://cve.mitre.org/cgi-bin/cvename.cgi?name=CVE-2019-10215). #6098
* [CHANGE] Metrics: renamed prometheus_sd_configs_failed_total to prometheus_sd_failed_configs and changed to Gauge #5254
* [ENHANCEMENT] Include the tsdb tool in builds. #6089
* [ENHANCEMENT] Service discovery: add new node address types for kubernetes. #5902
* [ENHANCEMENT] UI: show warnings if query have returned some warnings. #5964
* [ENHANCEMENT] Remote write: reduce memory usage of the series cache. #5849
* [ENHANCEMENT] Remote read: use remote read streaming to reduce memory usage. #5703
* [ENHANCEMENT] Metrics: added metrics for remote write max/min/desired shards to queue manager. #5787
* [ENHANCEMENT] Promtool: show the warnings during label query. #5924
* [ENHANCEMENT] Promtool: improve error messages when parsing bad rules. #5965
* [ENHANCEMENT] Promtool: more promlint rules. #5515
* [BUGFIX] Promtool: fix recording inconsistency due to duplicate labels. #6026
* [BUGFIX] UI: fixes service-discovery view when accessed from unhealthy targets. #5915
* [BUGFIX] Metrics format: OpenMetrics parser crashes on short input. #5939
* [BUGFIX] UI: avoid truncated Y-axis values. #6014

## 2.12.0 / 2019-08-17

* [FEATURE] Track currently active PromQL queries in a log file. #5794
* [FEATURE] Enable and provide binaries for `mips64` / `mips64le` architectures. #5792
* [ENHANCEMENT] Improve responsiveness of targets web UI and API endpoint. #5740
* [ENHANCEMENT] Improve remote write desired shards calculation. #5763
* [ENHANCEMENT] Flush TSDB pages more precisely. tsdb#660
* [ENHANCEMENT] Add `prometheus_tsdb_retention_limit_bytes` metric. tsdb#667
* [ENHANCEMENT] Add logging during TSDB WAL replay on startup. tsdb#662
* [ENHANCEMENT] Improve TSDB memory usage. tsdb#653, tsdb#643, tsdb#654, tsdb#642, tsdb#627
* [BUGFIX] Check for duplicate label names in remote read. #5829
* [BUGFIX] Mark deleted rules' series as stale on next evaluation. #5759
* [BUGFIX] Fix JavaScript error when showing warning about out-of-sync server time. #5833
* [BUGFIX] Fix `promtool test rules` panic when providing empty `exp_labels`. #5774
* [BUGFIX] Only check last directory when discovering checkpoint number. #5756
* [BUGFIX] Fix error propagation in WAL watcher helper functions. #5741
* [BUGFIX] Correctly handle empty labels from alert templates. #5845

## 2.11.2 / 2019-08-14

* [BUGFIX/SECURITY] Fix a Stored DOM XSS vulnerability with query history. #5888

## 2.11.1 / 2019-07-10

* [BUGFIX] Fix potential panic when prometheus is watching multiple zookeeper paths. #5749

## 2.11.0 / 2019-07-09

* [CHANGE] Remove `max_retries` from queue_config (it has been unused since rewriting remote-write to utilize the write-ahead-log). #5649
* [CHANGE] The meta file `BlockStats` no longer holds size information. This is now dynamically calculated and kept in memory. It also includes the meta file size which was not included before. tsdb#637
* [CHANGE] Renamed metric from `prometheus_tsdb_wal_reader_corruption_errors` to `prometheus_tsdb_wal_reader_corruption_errors_total`. tsdb#622
* [FEATURE] Add option to use Alertmanager API v2. #5482
* [FEATURE] Added `humanizePercentage` function for templates. #5670
* [FEATURE] Include InitContainers in Kubernetes Service Discovery. #5598
* [FEATURE] Provide option to compress WAL records using Snappy. [#609](https://github.com/prometheus/tsdb/pull/609)
* [ENHANCEMENT] Create new clean segment when starting the WAL. tsdb#608
* [ENHANCEMENT] Reduce allocations in PromQL aggregations. #5641
* [ENHANCEMENT] Add storage warnings to LabelValues and LabelNames API results. #5673
* [ENHANCEMENT] Add `prometheus_http_requests_total` metric. #5640
* [ENHANCEMENT] Enable openbsd/arm build. #5696
* [ENHANCEMENT] Remote-write allocation improvements. #5614
* [ENHANCEMENT] Query performance improvement: Efficient iteration and search in HashForLabels and HashWithoutLabels. #5707
* [ENHANCEMENT] Allow injection of arbitrary headers in promtool. #4389
* [ENHANCEMENT] Allow passing `external_labels` in alert unit tests groups. #5608
* [ENHANCEMENT] Allows globs for rules when unit testing. #5595
* [ENHANCEMENT] Improved postings intersection matching. tsdb#616
* [ENHANCEMENT] Reduced disk usage for WAL for small setups. tsdb#605
* [ENHANCEMENT] Optimize queries using regexp for set lookups. tsdb#602
* [BUGFIX] resolve race condition in maxGauge. #5647
* [BUGFIX] Fix ZooKeeper connection leak. #5675
* [BUGFIX] Improved atomicity of .tmp block replacement during compaction for usual case. tsdb#636
* [BUGFIX] Fix "unknown series references" after clean shutdown. tsdb#623
* [BUGFIX] Re-calculate block size when calling `block.Delete`. tsdb#637
* [BUGFIX] Fix unsafe snapshots with head block. tsdb#641
* [BUGFIX] `prometheus_tsdb_compactions_failed_total` is now incremented on any compaction failure. tsdb#613

## 2.10.0 / 2019-05-25

* [CHANGE/BUGFIX] API: Encode alert values as string to correctly represent Inf/NaN. #5582
* [FEATURE] Template expansion: Make external labels available as `$externalLabels` in alert and console template expansion. #5463
* [FEATURE] TSDB: Add `prometheus_tsdb_wal_segment_current` metric for the WAL segment index that TSDB is currently writing to. tsdb#601
* [FEATURE] Scrape: Add `scrape_series_added` per-scrape metric. #5546
* [ENHANCEMENT] Discovery/kubernetes: Add labels `__meta_kubernetes_endpoint_node_name` and `__meta_kubernetes_endpoint_hostname`. #5571
* [ENHANCEMENT] Discovery/azure: Add label `__meta_azure_machine_public_ip`. #5475
* [ENHANCEMENT] TSDB: Simplify mergedPostings.Seek, resulting in better performance if there are many posting lists. tsdb#595
* [ENHANCEMENT] Log filesystem type on startup. #5558
* [ENHANCEMENT] Cmd/promtool: Use POST requests for Query and QueryRange. client_golang#557
* [ENHANCEMENT] Web: Sort alerts by group name. #5448
* [ENHANCEMENT] Console templates: Add convenience variables `$rawParams`, `$params`, `$path`. #5463
* [BUGFIX] TSDB: Don't panic when running out of disk space and recover nicely from the condition. tsdb#582
* [BUGFIX] TSDB: Correctly handle empty labels. tsdb#594
* [BUGFIX] TSDB: Don't crash on an unknown tombstone reference. tsdb#604
* [BUGFIX] Storage/remote: Remove queue-manager specific metrics if queue no longer exists. #5445 #5485 #5555
* [BUGFIX] PromQL: Correctly display `{__name__="a"}`. #5552
* [BUGFIX] Discovery/kubernetes: Use `service` rather than `ingress` as the name for the service workqueue. #5520
* [BUGFIX] Discovery/azure: Don't panic on a VM with a public IP. #5587
* [BUGFIX] Discovery/triton: Always read HTTP body to completion. #5596
* [BUGFIX] Web: Fixed Content-Type for js and css instead of using `/etc/mime.types`. #5551

## 2.9.2 / 2019-04-24

* [BUGFIX] Make sure subquery range is taken into account for selection #5467
* [BUGFIX] Exhaust every request body before closing it #5166
* [BUGFIX] Cmd/promtool: return errors from rule evaluations #5483
* [BUGFIX] Remote Storage: string interner should not panic in release #5487
* [BUGFIX] Fix memory allocation regression in mergedPostings.Seek tsdb#586

## 2.9.1 / 2019-04-16

* [BUGFIX] Discovery/kubernetes: fix missing label sanitization #5462
* [BUGFIX] Remote_write: Prevent reshard concurrent with calling stop #5460

## 2.9.0 / 2019-04-15

This releases uses Go 1.12, which includes a change in how memory is released
to Linux. This will cause RSS to be reported as higher, however this is harmless
and the memory is available to the kernel when it needs it.

* [CHANGE/ENHANCEMENT] Update Consul to support catalog.ServiceMultipleTags. #5151
* [FEATURE] Add honor_timestamps scrape option. #5304
* [ENHANCEMENT] Discovery/kubernetes: add present labels for labels/annotations. #5443
* [ENHANCEMENT] OpenStack SD: Add ProjectID and UserID meta labels. #5431
* [ENHANCEMENT] Add GODEBUG and retention to the runtime page. #5324 #5322
* [ENHANCEMENT] Add support for POSTing to /series endpoint. #5422
* [ENHANCEMENT] Support PUT methods for Lifecycle and Admin APIs. #5376
* [ENHANCEMENT] Scrape: Add global jitter for HA server. #5181
* [ENHANCEMENT] Check for cancellation on every step of a range evaluation. #5131
* [ENHANCEMENT] String interning for labels & values in the remote_write path. #5316
* [ENHANCEMENT] Don't lose the scrape cache on a failed scrape. #5414
* [ENHANCEMENT] Reload cert files from disk automatically. common#173
* [ENHANCEMENT] Use fixed length millisecond timestamp format for logs. common#172
* [ENHANCEMENT] Performance improvements for postings. tsdb#509 tsdb#572
* [BUGFIX] Remote Write: fix checkpoint reading. #5429
* [BUGFIX] Check if label value is valid when unmarshaling external labels from YAML. #5316
* [BUGFIX] Promparse: sort all labels when parsing. #5372
* [BUGFIX] Reload rules: copy state on both name and labels. #5368
* [BUGFIX] Exponentiation operator to drop metric name in result of operation. #5329
* [BUGFIX] Config: resolve more file paths. #5284
* [BUGFIX] Promtool: resolve relative paths in alert test files. #5336
* [BUGFIX] Set TLSHandshakeTimeout in HTTP transport. common#179
* [BUGFIX] Use fsync to be more resilient to machine crashes. tsdb#573 tsdb#578
* [BUGFIX] Keep series that are still in WAL in checkpoints. tsdb#577
* [BUGFIX] Fix output sample values for scalar-to-vector comparison operations. #5454

## 2.8.1 / 2019-03-28

* [BUGFIX] Display the job labels in `/targets` which was removed accidentally. #5406

## 2.8.0 / 2019-03-12

This release uses Write-Ahead Logging (WAL) for the remote_write API. This currently causes a slight increase in memory usage, which will be addressed in future releases.

* [CHANGE] Default time retention is used only when no size based retention is specified. These are flags where time retention is specified by the flag `--storage.tsdb.retention` and size retention by `--storage.tsdb.retention.size`. #5216
* [CHANGE] `prometheus_tsdb_storage_blocks_bytes_total` is now `prometheus_tsdb_storage_blocks_bytes`. prometheus/tsdb#506
* [FEATURE] [EXPERIMENTAL] Time overlapping blocks are now allowed; vertical compaction and vertical query merge. It is an optional feature which is controlled by the `--storage.tsdb.allow-overlapping-blocks` flag, disabled by default. prometheus/tsdb#370
* [ENHANCEMENT] Use the WAL for remote_write API. #4588
* [ENHANCEMENT] Query performance improvements. prometheus/tsdb#531
* [ENHANCEMENT] UI enhancements with upgrade to Bootstrap 4. #5226
* [ENHANCEMENT] Reduce time that Alertmanagers are in flux when reloaded. #5126
* [ENHANCEMENT] Limit number of metrics displayed on UI to 10000. #5139
* [ENHANCEMENT] (1) Remember All/Unhealthy choice on target-overview when reloading page. (2) Resize text-input area on Graph page on mouseclick. #5201
* [ENHANCEMENT] In `histogram_quantile` merge buckets with equivalent le values. #5158.
* [ENHANCEMENT] Show list of offending labels in the error message in many-to-many scenarios. #5189
* [ENHANCEMENT] Show `Storage Retention` criteria in effect on `/status` page. #5322
* [BUGFIX] Fix sorting of rule groups. #5260
* [BUGFIX] Fix support for password_file and bearer_token_file in Kubernetes SD. #5211
* [BUGFIX] Scrape: catch errors when creating HTTP clients #5182. Adds new metrics:
  * `prometheus_target_scrape_pools_total`
  * `prometheus_target_scrape_pools_failed_total`
  * `prometheus_target_scrape_pool_reloads_total`
  * `prometheus_target_scrape_pool_reloads_failed_total`
* [BUGFIX] Fix panic when aggregator param is not a literal. #5290

## 2.7.2 / 2019-03-02

* [BUGFIX] `prometheus_rule_group_last_evaluation_timestamp_seconds` is now a unix timestamp. #5186

## 2.7.1 / 2019-01-31

This release has a fix for a Stored DOM XSS vulnerability that can be triggered when using the query history functionality. Thanks to Dor Tumarkin from Checkmarx for reporting it.

* [BUGFIX/SECURITY] Fix a Stored DOM XSS vulnerability with query history. #5163
* [BUGFIX] `prometheus_rule_group_last_duration_seconds` now reports seconds instead of nanoseconds. #5153
* [BUGFIX] Make sure the targets are consistently sorted in the targets page. #5161

## 2.7.0 / 2019-01-28

We're rolling back the Dockerfile changes introduced in 2.6.0. If you made changes to your docker deployment in 2.6.0, you will need to roll them back. This release also adds experimental support for disk size based retention. To accommodate that we are deprecating the flag `storage.tsdb.retention` in favour of `storage.tsdb.retention.time`. We print a warning if the flag is in use, but it will function without breaking until Prometheus 3.0.

* [CHANGE] Rollback Dockerfile to version at 2.5.0. Rollback of the breaking change introduced in 2.6.0. #5122
* [FEATURE] Add subqueries to PromQL. #4831
* [FEATURE] [EXPERIMENTAL] Add support for disk size based retention. Note that we don't consider the WAL size which could be significant and the time based retention policy also applies. #5109 prometheus/tsdb#343
* [FEATURE] Add CORS origin flag. #5011
* [ENHANCEMENT] Consul SD: Add tagged address to the discovery metadata. #5001
* [ENHANCEMENT] Kubernetes SD: Add service external IP and external name to the discovery metadata. #4940
* [ENHANCEMENT] Azure SD: Add support for Managed Identity authentication. #4590
* [ENHANCEMENT] Azure SD: Add tenant and subscription IDs to the discovery metadata. #4969
* [ENHANCEMENT] OpenStack SD: Add support for application credentials based authentication. #4968
* [ENHANCEMENT] Add metric for number of rule groups loaded. #5090
* [BUGFIX] Avoid duplicate tests for alert unit tests. #4964
* [BUGFIX] Don't depend on given order when comparing samples in alert unit testing. #5049
* [BUGFIX] Make sure the retention period doesn't overflow. #5112
* [BUGFIX] Make sure the blocks don't get very large. #5112
* [BUGFIX] Don't generate blocks with no samples. prometheus/tsdb#374
* [BUGFIX] Reintroduce metric for WAL corruptions. prometheus/tsdb#473

## 2.6.1 / 2019-01-15

* [BUGFIX] Azure SD: Fix discovery getting stuck sometimes. #5088
* [BUGFIX] Marathon SD: Use `Tasks.Ports` when `RequirePorts` is `false`. #5026
* [BUGFIX] Promtool: Fix "out-of-order sample" errors when testing rules. #5069

## 2.6.0 / 2018-12-17

* [CHANGE] Remove default flags from the container's entrypoint, run Prometheus from `/etc/prometheus` and symlink the storage directory to `/etc/prometheus/data`. #4976
* [CHANGE] Promtool: Remove the `update` command. #3839
* [FEATURE] Add JSON log format via the `--log.format` flag. #4876
* [FEATURE] API: Add /api/v1/labels endpoint to get all label names. #4835
* [FEATURE] Web: Allow setting the page's title via the `--web.ui-title` flag. #4841
* [ENHANCEMENT] Add `prometheus_tsdb_lowest_timestamp_seconds`, `prometheus_tsdb_head_min_time_seconds` and `prometheus_tsdb_head_max_time_seconds` metrics. #4888
* [ENHANCEMENT] Add `rule_group_last_evaluation_timestamp_seconds` metric. #4852
* [ENHANCEMENT] Add `prometheus_template_text_expansion_failures_total` and `prometheus_template_text_expansions_total` metrics. #4747
* [ENHANCEMENT] Set consistent User-Agent header in outgoing requests. #4891
* [ENHANCEMENT] Azure SD: Error out at load time when authentication parameters are missing. #4907
* [ENHANCEMENT] EC2 SD: Add the machine's private DNS name to the discovery metadata. #4693
* [ENHANCEMENT] EC2 SD: Add the operating system's platform to the discovery metadata. #4663
* [ENHANCEMENT] Kubernetes SD: Add the pod's phase to the discovery metadata. #4824
* [ENHANCEMENT] Kubernetes SD: Log Kubernetes messages. #4931
* [ENHANCEMENT] Promtool: Collect CPU and trace profiles. #4897
* [ENHANCEMENT] Promtool: Support writing output as JSON. #4848
* [ENHANCEMENT] Remote Read: Return available data if remote read fails partially. #4832
* [ENHANCEMENT] Remote Write: Improve queue performance. #4772
* [ENHANCEMENT] Remote Write: Add min_shards parameter to set the minimum number of shards. #4924
* [ENHANCEMENT] TSDB: Improve WAL reading. #4953
* [ENHANCEMENT] TSDB: Memory improvements. #4953
* [ENHANCEMENT] Web: Log stack traces on panic. #4221
* [ENHANCEMENT] Web UI: Add copy to clipboard button for configuration. #4410
* [ENHANCEMENT] Web UI: Support console queries at specific times. #4764
* [ENHANCEMENT] Web UI: group targets by job then instance. #4898 #4806
* [BUGFIX] Deduplicate handler labels for HTTP metrics. #4732
* [BUGFIX] Fix leaked queriers causing shutdowns to hang. #4922
* [BUGFIX] Fix configuration loading panics on nil pointer slice elements. #4942
* [BUGFIX] API: Correctly skip mismatching targets on /api/v1/targets/metadata. #4905
* [BUGFIX] API: Better rounding for incoming query timestamps. #4941
* [BUGFIX] Azure SD: Fix panic. #4867
* [BUGFIX] Console templates: Fix hover when the metric has a null value. #4906
* [BUGFIX] Discovery: Remove all targets when the scrape configuration gets empty. #4819
* [BUGFIX] Marathon SD: Fix leaked connections. #4915
* [BUGFIX] Marathon SD: Use 'hostPort' member of portMapping to construct target endpoints. #4887
* [BUGFIX] PromQL: Fix a goroutine leak in the lexer/parser. #4858
* [BUGFIX] Scrape: Pass through content-type for non-compressed output. #4912
* [BUGFIX] Scrape: Fix deadlock in the scrape's manager. #4894
* [BUGFIX] Scrape: Scrape targets at fixed intervals even after Prometheus restarts. #4926
* [BUGFIX] TSDB: Support restored snapshots including the head properly. #4953
* [BUGFIX] TSDB: Repair WAL when the last record in a segment is torn. #4953
* [BUGFIX] TSDB: Fix unclosed file readers on Windows systems. #4997
* [BUGFIX] Web: Avoid proxy to connect to the local gRPC server. #4572

## 2.5.0 / 2018-11-06

* [CHANGE] Group targets by scrape config instead of job name. #4806 #4526
* [CHANGE] Marathon SD: Various changes to adapt to Marathon 1.5+. #4499
* [CHANGE] Discovery: Split `prometheus_sd_discovered_targets` metric by scrape and notify (Alertmanager SD) as well as by section in the respective configuration. #4753
* [FEATURE] Add OpenMetrics support for scraping (EXPERIMENTAL). #4700
* [FEATURE] Add unit testing for rules. #4350
* [FEATURE] Make maximum number of samples per query configurable via `--query.max-samples` flag. #4513
* [FEATURE] Make maximum number of concurrent remote reads configurable via `--storage.remote.read-concurrent-limit` flag. #4656
* [ENHANCEMENT] Support s390x platform for Linux. #4605
* [ENHANCEMENT] API: Add `prometheus_api_remote_read_queries` metric tracking currently executed or waiting remote read API requests. #4699
* [ENHANCEMENT] Remote Read: Add `prometheus_remote_storage_remote_read_queries` metric tracking currently in-flight remote read queries. #4677
* [ENHANCEMENT] Remote Read: Reduced memory usage. #4655
* [ENHANCEMENT] Discovery: Add `prometheus_sd_discovered_targets`, `prometheus_sd_received_updates_total`, `prometheus_sd_updates_delayed_total`, and `prometheus_sd_updates_total` metrics for discovery subsystem. #4667
* [ENHANCEMENT] Discovery: Improve performance of previously slow updates of changes of targets. #4526
* [ENHANCEMENT] Kubernetes SD: Add extended metrics. #4458
* [ENHANCEMENT] OpenStack SD: Support discovering instances from all projects. #4682
* [ENHANCEMENT] OpenStack SD: Discover all interfaces. #4649
* [ENHANCEMENT] OpenStack SD: Support `tls_config` for the used HTTP client. #4654
* [ENHANCEMENT] Triton SD: Add ability to filter triton_sd targets by pre-defined groups. #4701
* [ENHANCEMENT] Web UI: Avoid browser spell-checking in expression field. #4728
* [ENHANCEMENT] Web UI: Add scrape duration and last evaluation time in targets and rules pages. #4722
* [ENHANCEMENT] Web UI: Improve rule view by wrapping lines. #4702
* [ENHANCEMENT] Rules: Error out at load time for invalid templates, rather than at evaluation time. #4537
* [ENHANCEMENT] TSDB: Add metrics for WAL operations. #4692
* [BUGFIX] Change max/min over_time to handle NaNs properly. #4386
* [BUGFIX] Check label name for `count_values` PromQL function. #4585
* [BUGFIX] Ensure that vectors and matrices do not contain identical label-sets. #4589

## 2.4.3 / 2018-10-04

* [BUGFIX] Fix panic when using custom EC2 API for SD #4672
* [BUGFIX] Fix panic when Zookeeper SD cannot connect to servers #4669
* [BUGFIX] Make the skip_head an optional parameter for snapshot API #4674

## 2.4.2 / 2018-09-21

 The last release didn't have bugfix included due to a vendoring error.

 * [BUGFIX] Handle WAL corruptions properly prometheus/tsdb#389
 * [BUGFIX] Handle WAL migrations correctly on Windows prometheus/tsdb#392

## 2.4.1 / 2018-09-19

* [ENHANCEMENT] New TSDB metrics prometheus/tsdb#375 prometheus/tsdb#363
* [BUGFIX] Render UI correctly for Windows #4616

## 2.4.0 / 2018-09-11

This release includes multiple bugfixes and features. Further, the WAL implementation has been re-written so the storage is not forward compatible. Prometheus 2.3 storage will work on 2.4 but not vice-versa.

* [CHANGE] Reduce remote write default retries #4279
* [CHANGE] Remove /heap endpoint #4460
* [FEATURE] Persist alert 'for' state across restarts #4061
* [FEATURE] Add API providing per target metric metadata #4183
* [FEATURE] Add API providing recording and alerting rules #4318 #4501
* [ENHANCEMENT] Brand new WAL implementation for TSDB. Forwards incompatible with previous WAL.
* [ENHANCEMENT] Show rule evaluation errors in UI #4457
* [ENHANCEMENT] Throttle resends of alerts to Alertmanager #4538
* [ENHANCEMENT] Send EndsAt along with the alert to Alertmanager #4550
* [ENHANCEMENT] Limit the samples returned by remote read endpoint #4532
* [ENHANCEMENT] Limit the data read in through remote read #4239
* [ENHANCEMENT] Coalesce identical SD configurations #3912
* [ENHANCEMENT] `promtool`: Add new commands for debugging and querying #4247 #4308 #4346 #4454
* [ENHANCEMENT] Update console examples for node_exporter v0.16.0 #4208
* [ENHANCEMENT] Optimize PromQL aggregations #4248
* [ENHANCEMENT] Remote read: Add Offset to hints #4226
* [ENHANCEMENT] `consul_sd`: Add support for ServiceMeta field #4280
* [ENHANCEMENT] `ec2_sd`: Maintain order of subnet_id label #4405
* [ENHANCEMENT] `ec2_sd`: Add support for custom endpoint to support EC2 compliant APIs #4333
* [ENHANCEMENT] `ec2_sd`: Add instance_owner label #4514
* [ENHANCEMENT] `azure_sd`: Add support for VMSS discovery and multiple environments #4202 #4569
* [ENHANCEMENT] `gce_sd`: Add instance_id label #4488
* [ENHANCEMENT] Forbid rule-abiding robots from indexing #4266
* [ENHANCEMENT] Log virtual memory limits on startup #4418
* [BUGFIX] Wait for service discovery to stop before exiting #4508
* [BUGFIX] Render SD configs properly #4338
* [BUGFIX] Only add LookbackDelta to vector selectors #4399
* [BUGFIX] `ec2_sd`: Handle panic-ing nil pointer #4469
* [BUGFIX] `consul_sd`: Stop leaking connections #4443
* [BUGFIX] Use templated labels also to identify alerts #4500
* [BUGFIX] Reduce floating point errors in stddev and related functions #4533
* [BUGFIX] Log errors while encoding responses #4359

## 2.3.2 / 2018-07-12

* [BUGFIX] Fix various tsdb bugs #4369
* [BUGFIX] Reorder startup and shutdown to prevent panics. #4321
* [BUGFIX] Exit with non-zero code on error #4296
* [BUGFIX] discovery/kubernetes/ingress: fix scheme discovery #4329
* [BUGFIX] Fix race in zookeeper sd #4355
* [BUGFIX] Better timeout handling in promql #4291 #4300
* [BUGFIX] Propagate errors when selecting series from the tsdb #4136

## 2.3.1 / 2018-06-19

* [BUGFIX] Avoid infinite loop on duplicate NaN values. #4275
* [BUGFIX] Fix nil pointer deference when using various API endpoints #4282
* [BUGFIX] config: set target group source index during unmarshaling #4245
* [BUGFIX] discovery/file: fix logging #4178
* [BUGFIX] kubernetes_sd: fix namespace filtering #4285
* [BUGFIX] web: restore old path prefix behavior #4273
* [BUGFIX] web: remove security headers added in 2.3.0 #4259

## 2.3.0 / 2018-06-05

* [CHANGE] `marathon_sd`: use `auth_token` and `auth_token_file` for token-based authentication instead of `bearer_token` and `bearer_token_file` respectively.
* [CHANGE] Metric names for HTTP server metrics changed
* [FEATURE] Add query commands to promtool
* [FEATURE] Add security headers to HTTP server responses
* [FEATURE] Pass query hints via remote read API
* [FEATURE] Basic auth passwords can now be configured via file across all configuration
* [ENHANCEMENT] Optimize PromQL and API serialization for memory usage and allocations
* [ENHANCEMENT] Limit number of dropped targets in web UI
* [ENHANCEMENT] Consul and EC2 service discovery allow using server-side filtering for performance improvement
* [ENHANCEMENT] Add advanced filtering configuration to EC2 service discovery
* [ENHANCEMENT] `marathon_sd`: adds support for basic and bearer authentication, plus all other common HTTP client options (TLS config, proxy URL, etc.)
* [ENHANCEMENT] Provide machine type metadata and labels in GCE service discovery
* [ENHANCEMENT] Add pod controller kind and name to Kubernetes service discovery data
* [ENHANCEMENT] Move TSDB to flock-based log file that works with Docker containers
* [BUGFIX] Properly propagate storage errors in PromQL
* [BUGFIX] Fix path prefix for web pages
* [BUGFIX] Fix goroutine leak in Consul service discovery
* [BUGFIX] Fix races in scrape manager
* [BUGFIX] Fix OOM for very large k in PromQL topk() queries
* [BUGFIX] Make remote write more resilient to unavailable receivers
* [BUGFIX] Make remote write shutdown cleanly
* [BUGFIX] Don't leak files on errors in TSDB's tombstone cleanup
* [BUGFIX] Unary minus expressions now removes the metric name from results
* [BUGFIX] Fix bug that lead to wrong amount of samples considered for time range expressions

## 2.2.1 / 2018-03-13

* [BUGFIX] Fix data loss in TSDB on compaction
* [BUGFIX] Correctly stop timer in remote-write path
* [BUGFIX] Fix deadlock triggered by loading targets page
* [BUGFIX] Fix incorrect buffering of samples on range selection queries
* [BUGFIX] Handle large index files on windows properly

## 2.2.0 / 2018-03-08

* [CHANGE] Rename file SD mtime metric.
* [CHANGE] Send target update on empty pod IP in Kubernetes SD.
* [FEATURE] Add API endpoint for flags.
* [FEATURE] Add API endpoint for dropped targets.
* [FEATURE] Display annotations on alerts page.
* [FEATURE] Add option to skip head data when taking snapshots.
* [ENHANCEMENT] Federation performance improvement.
* [ENHANCEMENT] Read bearer token file on every scrape.
* [ENHANCEMENT] Improve typeahead on `/graph` page.
* [ENHANCEMENT] Change rule file formatting.
* [ENHANCEMENT] Set consul server default to `localhost:8500`.
* [ENHANCEMENT] Add dropped Alertmanagers to API info endpoint.
* [ENHANCEMENT] Add OS type meta label to Azure SD.
* [ENHANCEMENT] Validate required fields in SD configuration.
* [BUGFIX] Prevent stack overflow on deep recursion in TSDB.
* [BUGFIX] Correctly read offsets in index files that are greater than 4GB.
* [BUGFIX] Fix scraping behavior for empty labels.
* [BUGFIX] Drop metric name for bool modifier.
* [BUGFIX] Fix races in discovery.
* [BUGFIX] Fix Kubernetes endpoints SD for empty subsets.
* [BUGFIX] Throttle updates from SD providers, which caused increased CPU usage and allocations.
* [BUGFIX] Fix TSDB block reload issue.
* [BUGFIX] Fix PromQL printing of empty `without()`.
* [BUGFIX] Don't reset FiredAt for inactive alerts.
* [BUGFIX] Fix erroneous file version changes and repair existing data.

## 2.1.0 / 2018-01-19

* [FEATURE] New Service Discovery UI showing labels before and after relabelling.
* [FEATURE] New Admin APIs added to v1 to delete, snapshot and remove tombstones.
* [ENHANCEMENT] The graph UI autocomplete now includes your previous queries.
* [ENHANCEMENT] Federation is now much faster for large numbers of series.
* [ENHANCEMENT] Added new metrics to measure rule timings.
* [ENHANCEMENT] Rule evaluation times added to the rules UI.
* [ENHANCEMENT] Added metrics to measure modified time of file SD files.
* [ENHANCEMENT] Kubernetes SD now includes POD UID in discovery metadata.
* [ENHANCEMENT] The Query APIs now return optional stats on query execution times.
* [ENHANCEMENT] The index now no longer has the 4GiB size limit and is also smaller.
* [BUGFIX] Remote read `read_recent` option is now false by default.
* [BUGFIX] Pass the right configuration to each Alertmanager (AM) when using multiple AM configs.
* [BUGFIX] Fix not-matchers not selecting series with labels unset.
* [BUGFIX] tsdb: Fix occasional panic in head block.
* [BUGFIX] tsdb: Close files before deletion to fix retention issues on Windows and NFS.
* [BUGFIX] tsdb: Cleanup and do not retry failing compactions.
* [BUGFIX] tsdb: Close WAL while shutting down.


## 2.0.0 / 2017-11-08

This release includes a completely rewritten storage, huge performance
improvements, but also many backwards incompatible changes. For more
information, read the announcement blog post and migration guide.

https://prometheus.io/blog/2017/11/08/announcing-prometheus-2-0/
https://prometheus.io/docs/prometheus/2.0/migration/

* [CHANGE] Completely rewritten storage layer, with WAL. This is not backwards compatible with 1.x storage, and many flags have changed/disappeared.
* [CHANGE] New staleness behavior. Series now marked stale after target scrapes no longer return them, and soon after targets disappear from service discovery.
* [CHANGE] Rules files use YAML syntax now. Conversion tool added to promtool.
* [CHANGE] Removed `count_scalar`, `drop_common_labels` functions and `keep_common` modifier from PromQL.
* [CHANGE] Rewritten exposition format parser with much higher performance. The Protobuf exposition format is no longer supported.
* [CHANGE] Example console templates updated for new storage and metrics names. Examples other than node exporter and Prometheus removed.
* [CHANGE] Admin and lifecycle APIs now disabled by default, can be re-enabled via flags
* [CHANGE] Flags switched to using Kingpin, all flags are now --flagname rather than -flagname.
* [FEATURE/CHANGE] Remote read can be configured to not read data which is available locally. This is enabled by default.
* [FEATURE] Rules can be grouped now. Rules within a rule group are executed sequentially.
* [FEATURE] Added experimental GRPC apis
* [FEATURE] Add timestamp() function to PromQL.
* [ENHANCEMENT] Remove remote read from the query path if no remote storage is configured.
* [ENHANCEMENT] Bump Consul HTTP client timeout to not match the Consul SD watch timeout.
* [ENHANCEMENT] Go-conntrack added to provide HTTP connection metrics.
* [BUGFIX] Fix connection leak in Consul SD.

## 1.8.2 / 2017-11-04

* [BUGFIX] EC2 service discovery: Do not crash if tags are empty.

## 1.8.1 / 2017-10-19

* [BUGFIX] Correctly handle external labels on remote read endpoint

## 1.8.0 / 2017-10-06

* [CHANGE] Rule links link to the _Console_ tab rather than the _Graph_ tab to
  not trigger expensive range queries by default.
* [FEATURE] Ability to act as a remote read endpoint for other Prometheus
  servers.
* [FEATURE] K8s SD: Support discovery of ingresses.
* [FEATURE] Consul SD: Support for node metadata.
* [FEATURE] Openstack SD: Support discovery of hypervisors.
* [FEATURE] Expose current Prometheus config via `/status/config`.
* [FEATURE] Allow to collapse jobs on `/targets` page.
* [FEATURE] Add `/-/healthy` and `/-/ready` endpoints.
* [FEATURE] Add color scheme support to console templates.
* [ENHANCEMENT] Remote storage connections use HTTP keep-alive.
* [ENHANCEMENT] Improved logging about remote storage.
* [ENHANCEMENT] Relaxed URL validation.
* [ENHANCEMENT] Openstack SD: Handle instances without IP.
* [ENHANCEMENT] Make remote storage queue manager configurable.
* [ENHANCEMENT] Validate metrics returned from remote read.
* [ENHANCEMENT] EC2 SD: Set a default region.
* [ENHANCEMENT] Changed help link to `https://prometheus.io/docs`.
* [BUGFIX] Fix floating-point precision issue in `deriv` function.
* [BUGFIX] Fix pprof endpoints when -web.route-prefix or -web.external-url is
  used.
* [BUGFIX] Fix handling of `null` target groups in file-based SD.
* [BUGFIX] Set the sample timestamp in date-related PromQL functions.
* [BUGFIX] Apply path prefix to redirect from deprecated graph URL.
* [BUGFIX] Fixed tests on MS Windows.
* [BUGFIX] Check for invalid UTF-8 in label values after relabeling.

## 1.7.2 / 2017-09-26

* [BUGFIX] Correctly remove all targets from DNS service discovery if the
  corresponding DNS query succeeds and returns an empty result.
* [BUGFIX] Correctly parse resolution input in expression browser.
* [BUGFIX] Consistently use UTC in the date picker of the expression browser.
* [BUGFIX] Correctly handle multiple ports in Marathon service discovery.
* [BUGFIX] Fix HTML escaping so that HTML templates compile with Go1.9.
* [BUGFIX] Prevent number of remote write shards from going negative.
* [BUGFIX] In the graphs created by the expression browser, render very large
  and small numbers in a readable way.
* [BUGFIX] Fix a rarely occurring iterator issue in varbit encoded chunks.

## 1.7.1 / 2017-06-12

* [BUGFIX] Fix double prefix redirect.

## 1.7.0 / 2017-06-06

* [CHANGE] Compress remote storage requests and responses with unframed/raw snappy.
* [CHANGE] Properly ellide secrets in config.
* [FEATURE] Add OpenStack service discovery.
* [FEATURE] Add ability to limit Kubernetes service discovery to certain namespaces.
* [FEATURE] Add metric for discovered number of Alertmanagers.
* [ENHANCEMENT] Print system information (uname) on start up.
* [ENHANCEMENT] Show gaps in graphs on expression browser.
* [ENHANCEMENT] Promtool linter checks counter naming and more reserved labels.
* [BUGFIX] Fix broken Mesos discovery.
* [BUGFIX] Fix redirect when external URL is set.
* [BUGFIX] Fix mutation of active alert elements by notifier.
* [BUGFIX] Fix HTTP error handling for remote write.
* [BUGFIX] Fix builds for Solaris/Illumos.
* [BUGFIX] Fix overflow checking in global config.
* [BUGFIX] Fix log level reporting issue.
* [BUGFIX] Fix ZooKeeper serverset discovery can become out-of-sync.

## 1.6.3 / 2017-05-18

* [BUGFIX] Fix disappearing Alertmanager targets in Alertmanager discovery.
* [BUGFIX] Fix panic with remote_write on ARMv7.
* [BUGFIX] Fix stacked graphs to adapt min/max values.

## 1.6.2 / 2017-05-11

* [BUGFIX] Fix potential memory leak in Kubernetes service discovery

## 1.6.1 / 2017-04-19

* [BUGFIX] Don't panic if storage has no FPs even after initial wait

## 1.6.0 / 2017-04-14

* [CHANGE] Replaced the remote write implementations for various backends by a
  generic write interface with example adapter implementation for various
  backends. Note that both the previous and the current remote write
  implementations are **experimental**.
* [FEATURE] New flag `-storage.local.target-heap-size` to tell Prometheus about
  the desired heap size. This deprecates the flags
  `-storage.local.memory-chunks` and `-storage.local.max-chunks-to-persist`,
  which are kept for backward compatibility.
* [FEATURE] Add `check-metrics` to `promtool` to lint metric names.
* [FEATURE] Add Joyent Triton discovery.
* [FEATURE] `X-Prometheus-Scrape-Timeout-Seconds` header in HTTP scrape
  requests.
* [FEATURE] Remote read interface, including example for InfluxDB. **Experimental.**
* [FEATURE] Enable Consul SD to connect via TLS.
* [FEATURE] Marathon SD supports multiple ports.
* [FEATURE] Marathon SD supports bearer token for authentication.
* [FEATURE] Custom timeout for queries.
* [FEATURE] Expose `buildQueryUrl` in `graph.js`.
* [FEATURE] Add `rickshawGraph` property to the graph object in console
  templates.
* [FEATURE] New metrics exported by Prometheus itself:
  * Summary `prometheus_engine_query_duration_seconds`
  * Counter `prometheus_evaluator_iterations_missed_total`
  * Counter `prometheus_evaluator_iterations_total`
  * Gauge `prometheus_local_storage_open_head_chunks`
  * Gauge `prometheus_local_storage_target_heap_size`
* [ENHANCEMENT] Reduce shut-down time by interrupting an ongoing checkpoint
  before starting the final checkpoint.
* [ENHANCEMENT] Auto-tweak times between checkpoints to limit time spent in
  checkpointing to 50%.
* [ENHANCEMENT] Improved crash recovery deals better with certain index
  corruptions.
* [ENHANCEMENT] Graphing deals better with constant time series.
* [ENHANCEMENT] Retry remote writes on recoverable errors.
* [ENHANCEMENT] Evict unused chunk descriptors during crash recovery to limit
  memory usage.
* [ENHANCEMENT] Smoother disk usage during series maintenance.
* [ENHANCEMENT] Targets on targets page sorted by instance within a job.
* [ENHANCEMENT] Sort labels in federation.
* [ENHANCEMENT] Set `GOGC=40` by default, which results in much better memory
  utilization at the price of slightly higher CPU usage. If `GOGC` is set by
  the user, it is still honored as usual.
* [ENHANCEMENT] Close head chunks after being idle for the duration of the
  configured staleness delta. This helps to persist and evict head chunk of
  stale series more quickly.
* [ENHANCEMENT] Stricter checking of relabel config.
* [ENHANCEMENT] Cache busters for static web content.
* [ENHANCEMENT] Send Prometheus-specific user-agent header during scrapes.
* [ENHANCEMENT] Improved performance of series retention cut-off.
* [ENHANCEMENT] Mitigate impact of non-atomic sample ingestion on
  `histogram_quantile` by enforcing buckets to be monotonic.
* [ENHANCEMENT] Released binaries built with Go 1.8.1.
* [BUGFIX] Send `instance=""` with federation if `instance` not set.
* [BUGFIX] Update to new `client_golang` to get rid of unwanted quantile
  metrics in summaries.
* [BUGFIX] Introduce several additional guards against data corruption.
* [BUGFIX] Mark storage dirty and increment
  `prometheus_local_storage_persist_errors_total` on all relevant errors.
* [BUGFIX] Propagate storage errors as 500 in the HTTP API.
* [BUGFIX] Fix int64 overflow in timestamps in the HTTP API.
* [BUGFIX] Fix deadlock in Zookeeper SD.
* [BUGFIX] Fix fuzzy search problems in the web-UI auto-completion.

## 1.5.3 / 2017-05-11

* [BUGFIX] Fix potential memory leak in Kubernetes service discovery

## 1.5.2 / 2017-02-10

* [BUGFIX] Fix series corruption in a special case of series maintenance where
  the minimum series-file-shrink-ratio kicks in.
* [BUGFIX] Fix two panic conditions both related to processing a series
  scheduled to be quarantined.
* [ENHANCEMENT] Binaries built with Go1.7.5.

## 1.5.1 / 2017-02-07

* [BUGFIX] Don't lose fully persisted memory series during checkpointing.
* [BUGFIX] Fix intermittently failing relabeling.
* [BUGFIX] Make `-storage.local.series-file-shrink-ratio` work.
* [BUGFIX] Remove race condition from TestLoop.

## 1.5.0 / 2017-01-23

* [CHANGE] Use lexicographic order to sort alerts by name.
* [FEATURE] Add Joyent Triton discovery.
* [FEATURE] Add scrape targets and alertmanager targets API.
* [FEATURE] Add various persistence related metrics.
* [FEATURE] Add various query engine related metrics.
* [FEATURE] Add ability to limit scrape samples, and related metrics.
* [FEATURE] Add labeldrop and labelkeep relabelling actions.
* [FEATURE] Display current working directory on status-page.
* [ENHANCEMENT] Strictly use ServiceAccount for in cluster configuration on Kubernetes.
* [ENHANCEMENT] Various performance and memory-management improvements.
* [BUGFIX] Fix basic auth for alertmanagers configured via flag.
* [BUGFIX] Don't panic on decoding corrupt data.
* [BUGFIX] Ignore dotfiles in data directory.
* [BUGFIX] Abort on intermediate federation errors.

## 1.4.1 / 2016-11-28

* [BUGFIX] Fix Consul service discovery

## 1.4.0 / 2016-11-25

* [FEATURE] Allow configuring Alertmanagers via service discovery
* [FEATURE] Display used Alertmanagers on runtime page in the UI
* [FEATURE] Support profiles in AWS EC2 service discovery configuration
* [ENHANCEMENT] Remove duplicated logging of Kubernetes client errors
* [ENHANCEMENT] Add metrics about Kubernetes service discovery
* [BUGFIX] Update alert annotations on re-evaluation
* [BUGFIX] Fix export of group modifier in PromQL queries
* [BUGFIX] Remove potential deadlocks in several service discovery implementations
* [BUGFIX] Use proper float64 modulo in PromQL `%` binary operations
* [BUGFIX] Fix crash bug in Kubernetes service discovery

## 1.3.1 / 2016-11-04

This bug-fix release pulls in the fixes from the 1.2.3 release.

* [BUGFIX] Correctly handle empty Regex entry in relabel config.
* [BUGFIX] MOD (`%`) operator doesn't panic with small floating point numbers.
* [BUGFIX] Updated miekg/dns vendoring to pick up upstream bug fixes.
* [ENHANCEMENT] Improved DNS error reporting.

## 1.2.3 / 2016-11-04

Note that this release is chronologically after 1.3.0.

* [BUGFIX] Correctly handle end time before start time in range queries.
* [BUGFIX] Error on negative `-storage.staleness-delta`
* [BUGFIX] Correctly handle empty Regex entry in relabel config.
* [BUGFIX] MOD (`%`) operator doesn't panic with small floating point numbers.
* [BUGFIX] Updated miekg/dns vendoring to pick up upstream bug fixes.
* [ENHANCEMENT] Improved DNS error reporting.

## 1.3.0 / 2016-11-01

This is a breaking change to the Kubernetes service discovery.

* [CHANGE] Rework Kubernetes SD.
* [FEATURE] Add support for interpolating `target_label`.
* [FEATURE] Add GCE metadata as Prometheus meta labels.
* [ENHANCEMENT] Add EC2 SD metrics.
* [ENHANCEMENT] Add Azure SD metrics.
* [ENHANCEMENT] Add fuzzy search to `/graph` textarea.
* [ENHANCEMENT] Always show instance labels on target page.
* [BUGFIX] Validate query end time is not before start time.
* [BUGFIX] Error on negative `-storage.staleness-delta`

## 1.2.2 / 2016-10-30

* [BUGFIX] Correctly handle on() in alerts.
* [BUGFIX] UI: Deal properly with aborted requests.
* [BUGFIX] UI: Decode URL query parameters properly.
* [BUGFIX] Storage: Deal better with data corruption (non-monotonic timestamps).
* [BUGFIX] Remote storage: Re-add accidentally removed timeout flag.
* [BUGFIX] Updated a number of vendored packages to pick up upstream bug fixes.

## 1.2.1 / 2016-10-10

* [BUGFIX] Count chunk evictions properly so that the server doesn't
  assume it runs out of memory and subsequently throttles ingestion.
* [BUGFIX] Use Go1.7.1 for prebuilt binaries to fix issues on MacOS Sierra.

## 1.2.0 / 2016-10-07

* [FEATURE] Cleaner encoding of query parameters in `/graph` URLs.
* [FEATURE] PromQL: Add `minute()` function.
* [FEATURE] Add GCE service discovery.
* [FEATURE] Allow any valid UTF-8 string as job name.
* [FEATURE] Allow disabling local storage.
* [FEATURE] EC2 service discovery: Expose `ec2_instance_state`.
* [ENHANCEMENT] Various performance improvements in local storage.
* [BUGFIX] Zookeeper service discovery: Remove deleted nodes.
* [BUGFIX] Zookeeper service discovery: Resync state after Zookeeper failure.
* [BUGFIX] Remove JSON from HTTP Accept header.
* [BUGFIX] Fix flag validation of Alertmanager URL.
* [BUGFIX] Fix race condition on shutdown.
* [BUGFIX] Do not fail Consul discovery on Prometheus startup when Consul
  is down.
* [BUGFIX] Handle NaN in `changes()` correctly.
* [CHANGE] **Experimental** remote write path: Remove use of gRPC.
* [CHANGE] **Experimental** remote write path: Configuration via config file
  rather than command line flags.
* [FEATURE] **Experimental** remote write path: Add HTTP basic auth and TLS.
* [FEATURE] **Experimental** remote write path: Support for relabelling.

## 1.1.3 / 2016-09-16

* [ENHANCEMENT] Use golang-builder base image for tests in CircleCI.
* [ENHANCEMENT] Added unit tests for federation.
* [BUGFIX] Correctly de-dup metric families in federation output.

## 1.1.2 / 2016-09-08

* [BUGFIX] Allow label names that coincide with keywords.

## 1.1.1 / 2016-09-07

* [BUGFIX] Fix IPv6 escaping in service discovery integrations
* [BUGFIX] Fix default scrape port assignment for IPv6

## 1.1.0 / 2016-09-03

* [FEATURE] Add `quantile` and `quantile_over_time`.
* [FEATURE] Add `stddev_over_time` and `stdvar_over_time`.
* [FEATURE] Add various time and date functions.
* [FEATURE] Added `toUpper` and `toLower` formatting to templates.
* [FEATURE] Allow relabeling of alerts.
* [FEATURE] Allow URLs in targets defined via a JSON file.
* [FEATURE] Add idelta function.
* [FEATURE] 'Remove graph' button on the /graph page.
* [FEATURE] Kubernetes SD: Add node name and host IP to pod discovery.
* [FEATURE] New remote storage write path. EXPERIMENTAL!
* [ENHANCEMENT] Improve time-series index lookups.
* [ENHANCEMENT] Forbid invalid relabel configurations.
* [ENHANCEMENT] Improved various tests.
* [ENHANCEMENT] Add crash recovery metric 'started_dirty'.
* [ENHANCEMENT] Fix (and simplify) populating series iterators.
* [ENHANCEMENT] Add job link on target page.
* [ENHANCEMENT] Message on empty Alerts page.
* [ENHANCEMENT] Various internal code refactorings and clean-ups.
* [ENHANCEMENT] Various improvements in the build system.
* [BUGFIX] Catch errors when unmarshaling delta/doubleDelta encoded chunks.
* [BUGFIX] Fix data race in lexer and lexer test.
* [BUGFIX] Trim stray whitespace from bearer token file.
* [BUGFIX] Avoid divide-by-zero panic on query_range?step=0.
* [BUGFIX] Detect invalid rule files at startup.
* [BUGFIX] Fix counter reset treatment in PromQL.
* [BUGFIX] Fix rule HTML escaping issues.
* [BUGFIX] Remove internal labels from alerts sent to AM.

## 1.0.2 / 2016-08-24

* [BUGFIX] Clean up old targets after config reload.

## 1.0.1 / 2016-07-21

* [BUGFIX] Exit with error on non-flag command-line arguments.
* [BUGFIX] Update example console templates to new HTTP API.
* [BUGFIX] Re-add logging flags.

## 1.0.0 / 2016-07-18

* [CHANGE] Remove deprecated query language keywords
* [CHANGE] Change Kubernetes SD to require specifying Kubernetes role
* [CHANGE] Use service address in Consul SD if available
* [CHANGE] Standardize all Prometheus internal metrics to second units
* [CHANGE] Remove unversioned legacy HTTP API
* [CHANGE] Remove legacy ingestion of JSON metric format
* [CHANGE] Remove deprecated `target_groups` configuration
* [FEATURE] Add binary power operation to PromQL
* [FEATURE] Add `count_values` aggregator
* [FEATURE] Add `-web.route-prefix` flag
* [FEATURE] Allow `on()`, `by()`, `without()` in PromQL with empty label sets
* [ENHANCEMENT] Make `topk/bottomk` query functions aggregators
* [BUGFIX] Fix annotations in alert rule printing
* [BUGFIX] Expand alert templating at evaluation time
* [BUGFIX] Fix edge case handling in crash recovery
* [BUGFIX] Hide testing package flags from help output

## 0.20.0 / 2016-06-15

This release contains multiple breaking changes to the configuration schema.

* [FEATURE] Allow configuring multiple Alertmanagers
* [FEATURE] Add server name to TLS configuration
* [FEATURE] Add labels for all node addresses and discover node port if available in Kubernetes SD
* [ENHANCEMENT] More meaningful configuration errors
* [ENHANCEMENT] Round scraping timestamps to milliseconds in web UI
* [ENHANCEMENT] Make number of storage fingerprint locks configurable
* [BUGFIX] Fix date parsing in console template graphs
* [BUGFIX] Fix static console files in Docker images
* [BUGFIX] Fix console JS XHR requests for IE11
* [BUGFIX] Add missing path prefix in new status page
* [CHANGE] Rename `target_groups` to `static_configs` in config files
* [CHANGE] Rename `names` to `files` in file SD configuration
* [CHANGE] Remove kubelet port config option in Kubernetes SD configuration

## 0.19.3 / 2016-06-14

* [BUGFIX] Handle Marathon apps with zero ports
* [BUGFIX] Fix startup panic in retrieval layer

## 0.19.2 / 2016-05-29

* [BUGFIX] Correctly handle `GROUP_LEFT` and `GROUP_RIGHT` without labels in
  string representation of expressions and in rules.
* [BUGFIX] Use `-web.external-url` for new status endpoints.

## 0.19.1 / 2016-05-25

* [BUGFIX] Handle service discovery panic affecting Kubernetes SD
* [BUGFIX] Fix web UI display issue in some browsers

## 0.19.0 / 2016-05-24

This version contains a breaking change to the query language. Please read
the documentation on the grouping behavior of vector matching:

https://prometheus.io/docs/querying/operators/#vector-matching

* [FEATURE] Add experimental Microsoft Azure service discovery
* [FEATURE] Add `ignoring` modifier for binary operations
* [FEATURE] Add pod discovery to Kubernetes service discovery
* [CHANGE] Vector matching takes grouping labels from one-side
* [ENHANCEMENT] Support time range on /api/v1/series endpoint
* [ENHANCEMENT] Partition status page into individual pages
* [BUGFIX] Fix issue of hanging target scrapes

## 0.18.0 / 2016-04-18

* [BUGFIX] Fix operator precedence in PromQL
* [BUGFIX] Never drop still open head chunk
* [BUGFIX] Fix missing 'keep_common' when printing AST node
* [CHANGE/BUGFIX] Target identity considers path and parameters additionally to host and port
* [CHANGE] Rename metric `prometheus_local_storage_invalid_preload_requests_total` to `prometheus_local_storage_non_existent_series_matches_total`
* [CHANGE] Support for old alerting rule syntax dropped
* [FEATURE] Deduplicate targets within the same scrape job
* [FEATURE] Add varbit chunk encoding (higher compression, more CPU usage – disabled by default)
* [FEATURE] Add `holt_winters` query function
* [FEATURE] Add relative complement `unless` operator to PromQL
* [ENHANCEMENT] Quarantine series file if data corruption is encountered (instead of crashing)
* [ENHANCEMENT] Validate Alertmanager URL
* [ENHANCEMENT] Use UTC for build timestamp
* [ENHANCEMENT] Improve index query performance (especially for active time series)
* [ENHANCEMENT] Instrument configuration reload duration
* [ENHANCEMENT] Instrument retrieval layer
* [ENHANCEMENT] Add Go version to `prometheus_build_info` metric

## 0.17.0 / 2016-03-02

This version no longer works with Alertmanager 0.0.4 and earlier!
The alerting rule syntax has changed as well but the old syntax is supported
up until version 0.18.

All regular expressions in PromQL are anchored now, matching the behavior of
regular expressions in config files.

* [CHANGE] Integrate with Alertmanager 0.1.0 and higher
* [CHANGE] Degraded storage mode renamed to rushed mode
* [CHANGE] New alerting rule syntax
* [CHANGE] Add label validation on ingestion
* [CHANGE] Regular expression matchers in PromQL are anchored
* [FEATURE] Add `without` aggregation modifier
* [FEATURE] Send alert resolved notifications to Alertmanager
* [FEATURE] Allow millisecond precision in configuration file
* [FEATURE] Support AirBnB's Smartstack Nerve for service discovery
* [ENHANCEMENT] Storage switches less often between regular and rushed mode.
* [ENHANCEMENT] Storage switches into rushed mode if there are too many memory chunks.
* [ENHANCEMENT] Added more storage instrumentation
* [ENHANCEMENT] Improved instrumentation of notification handler
* [BUGFIX] Do not count head chunks as chunks waiting for persistence
* [BUGFIX] Handle OPTIONS HTTP requests to the API correctly
* [BUGFIX] Parsing of ranges in PromQL fixed
* [BUGFIX] Correctly validate URL flag parameters
* [BUGFIX] Log argument parse errors
* [BUGFIX] Properly handle creation of target with bad TLS config
* [BUGFIX] Fix of checkpoint timing issue

## 0.16.2 / 2016-01-18

* [FEATURE] Multiple authentication options for EC2 discovery added
* [FEATURE] Several meta labels for EC2 discovery added
* [FEATURE] Allow full URLs in static target groups (used e.g. by the `blackbox_exporter`)
* [FEATURE] Add Graphite remote-storage integration
* [FEATURE] Create separate Kubernetes targets for services and their endpoints
* [FEATURE] Add `clamp_{min,max}` functions to PromQL
* [FEATURE] Omitted time parameter in API query defaults to now
* [ENHANCEMENT] Less frequent time series file truncation
* [ENHANCEMENT] Instrument number of  manually deleted time series
* [ENHANCEMENT] Ignore lost+found directory during storage version detection
* [CHANGE] Kubernetes `masters` renamed to `api_servers`
* [CHANGE] "Healthy" and "unhealthy" targets are now called "up" and "down" in the web UI
* [CHANGE] Remove undocumented 2nd argument of the `delta` function.
  (This is a BREAKING CHANGE for users of the undocumented 2nd argument.)
* [BUGFIX] Return proper HTTP status codes on API errors
* [BUGFIX] Fix Kubernetes authentication configuration
* [BUGFIX] Fix stripped OFFSET from in rule evaluation and display
* [BUGFIX] Do not crash on failing Consul SD initialization
* [BUGFIX] Revert changes to metric auto-completion
* [BUGFIX] Add config overflow validation for TLS configuration
* [BUGFIX] Skip already watched Zookeeper nodes in serverset SD
* [BUGFIX] Don't federate stale samples
* [BUGFIX] Move NaN to end of result for `topk/bottomk/sort/sort_desc/min/max`
* [BUGFIX] Limit extrapolation of `delta/rate/increase`
* [BUGFIX] Fix unhandled error in rule evaluation

Some changes to the Kubernetes service discovery were integration since
it was released as a beta feature.

## 0.16.1 / 2015-10-16

* [FEATURE] Add `irate()` function.
* [ENHANCEMENT] Improved auto-completion in expression browser.
* [CHANGE] Kubernetes SD moves node label to instance label.
* [BUGFIX] Escape regexes in console templates.

## 0.16.0 / 2015-10-09

BREAKING CHANGES:

* Release tarballs now contain the built binaries in a nested directory.
* The `hash_mod` relabeling action now uses MD5 hashes instead of FNV hashes to
  achieve a better distribution.
* The DNS-SD meta label `__meta_dns_srv_name` was renamed to `__meta_dns_name`
  to reflect support for DNS record types other than `SRV`.
* The default full refresh interval for the file-based service discovery has been
  increased from 30 seconds to 5 minutes.
* In relabeling, parts of a source label that weren't matched by
  the specified regular expression are no longer included in the replacement
  output.
* Queries no longer interpolate between two data points. Instead, the resulting
  value will always be the latest value before the evaluation query timestamp.
* Regular expressions supplied via the configuration are now anchored to match
  full strings instead of substrings.
* Global labels are not appended upon storing time series anymore. Instead,
  they are only appended when communicating with external systems
  (Alertmanager, remote storages, federation). They have thus also been renamed
  from `global.labels` to `global.external_labels`.
* The names and units of metrics related to remote storage sample appends have
  been changed.
* The experimental support for writing to InfluxDB has been updated to work
  with InfluxDB 0.9.x. 0.8.x versions of InfluxDB are not supported anymore.
* Escape sequences in double- and single-quoted string literals in rules or query
  expressions are now interpreted like escape sequences in Go string literals
  (https://golang.org/ref/spec#String_literals).

Future breaking changes / deprecated features:

* The `delta()` function had an undocumented optional second boolean argument
  to make it behave like `increase()`. This second argument will be removed in
  the future. Migrate any occurrences of `delta(x, 1)` to use `increase(x)`
  instead.
* Support for filter operators between two scalar values (like `2 > 1`) will be
  removed in the future. These will require a `bool` modifier on the operator,
  e.g.  `2 > bool 1`.

All changes:

* [CHANGE] Renamed `global.labels` to `global.external_labels`.
* [CHANGE] Vendoring is now done via govendor instead of godep.
* [CHANGE] Change web UI root page to show the graphing interface instead of
  the server status page.
* [CHANGE] Append global labels only when communicating with external systems
  instead of storing them locally.
* [CHANGE] Change all regexes in the configuration to do full-string matches
  instead of substring matches.
* [CHANGE] Remove interpolation of vector values in queries.
* [CHANGE] For alert `SUMMARY`/`DESCRIPTION` template fields, cast the alert
  value to `float64` to work with common templating functions.
* [CHANGE] In relabeling, don't include unmatched source label parts in the
  replacement.
* [CHANGE] Change default full refresh interval for the file-based service
  discovery from 30 seconds to 5 minutes.
* [CHANGE] Rename the DNS-SD meta label `__meta_dns_srv_name` to
  `__meta_dns_name` to reflect support for other record types than `SRV`.
* [CHANGE] Release tarballs now contain the binaries in a nested directory.
* [CHANGE] Update InfluxDB write support to work with InfluxDB 0.9.x.
* [FEATURE] Support full "Go-style" escape sequences in strings and add raw
  string literals.
* [FEATURE] Add EC2 service discovery support.
* [FEATURE] Allow configuring TLS options in scrape configurations.
* [FEATURE] Add instrumentation around configuration reloads.
* [FEATURE] Add `bool` modifier to comparison operators to enable boolean
  (`0`/`1`) output instead of filtering.
* [FEATURE] In Zookeeper serverset discovery, provide `__meta_serverset_shard`
  label with the serverset shard number.
* [FEATURE] Provide `__meta_consul_service_id` meta label in Consul service
  discovery.
* [FEATURE] Allow scalar expressions in recording rules to enable use cases
  such as building constant metrics.
* [FEATURE] Add `label_replace()` and `vector()` query language functions.
* [FEATURE] In Consul service discovery, fill in the `__meta_consul_dc`
  datacenter label from the Consul agent when it's not set in the Consul SD
  config.
* [FEATURE] Scrape all services upon empty services list in Consul service
  discovery.
* [FEATURE] Add `labelmap` relabeling action to map a set of input labels to a
  set of output labels using regular expressions.
* [FEATURE] Introduce `__tmp` as a relabeling label prefix that is guaranteed
  to not be used by Prometheus internally.
* [FEATURE] Kubernetes-based service discovery.
* [FEATURE] Marathon-based service discovery.
* [FEATURE] Support multiple series names in console graphs JavaScript library.
* [FEATURE] Allow reloading configuration via web handler at `/-/reload`.
* [FEATURE] Updates to promtool to reflect new Prometheus configuration
  features.
* [FEATURE] Add `proxy_url` parameter to scrape configurations to enable use of
  proxy servers.
* [FEATURE] Add console templates for Prometheus itself.
* [FEATURE] Allow relabeling the protocol scheme of targets.
* [FEATURE] Add `predict_linear()` query language function.
* [FEATURE] Support for authentication using bearer tokens, client certs, and
  CA certs.
* [FEATURE] Implement unary expressions for vector types (`-foo`, `+foo`).
* [FEATURE] Add console templates for the SNMP exporter.
* [FEATURE] Make it possible to relabel target scrape query parameters.
* [FEATURE] Add support for `A` and `AAAA` records in DNS service discovery.
* [ENHANCEMENT] Fix several flaky tests.
* [ENHANCEMENT] Switch to common routing package.
* [ENHANCEMENT] Use more resilient metric decoder.
* [ENHANCEMENT] Update vendored dependencies.
* [ENHANCEMENT] Add compression to more HTTP handlers.
* [ENHANCEMENT] Make -web.external-url flag help string more verbose.
* [ENHANCEMENT] Improve metrics around remote storage queues.
* [ENHANCEMENT] Use Go 1.5.1 instead of Go 1.4.2 in builds.
* [ENHANCEMENT] Update the architecture diagram in the `README.md`.
* [ENHANCEMENT] Time out sample appends in retrieval layer if the storage is
  backlogging.
* [ENHANCEMENT] Make `hash_mod` relabeling action use MD5 instead of FNV to
  enable better hash distribution.
* [ENHANCEMENT] Better tracking of targets between same service discovery
  mechanisms in one scrape configuration.
* [ENHANCEMENT] Handle parser and query evaluation runtime panics more
  gracefully.
* [ENHANCEMENT] Add IDs to H2 tags on status page to allow anchored linking.
* [BUGFIX] Fix watching multiple paths with Zookeeper serverset discovery.
* [BUGFIX] Fix high CPU usage on configuration reload.
* [BUGFIX] Fix disappearing `__params` on configuration reload.
* [BUGFIX] Make `labelmap` action available through configuration.
* [BUGFIX] Fix direct access of protobuf fields.
* [BUGFIX] Fix panic on Consul request error.
* [BUGFIX] Redirect of graph endpoint for prefixed setups.
* [BUGFIX] Fix series file deletion behavior when purging archived series.
* [BUGFIX] Fix error checking and logging around checkpointing.
* [BUGFIX] Fix map initialization in target manager.
* [BUGFIX] Fix draining of file watcher events in file-based service discovery.
* [BUGFIX] Add `POST` handler for `/debug` endpoints to fix CPU profiling.
* [BUGFIX] Fix several flaky tests.
* [BUGFIX] Fix busylooping in case a scrape configuration has no target
  providers defined.
* [BUGFIX] Fix exit behavior of static target provider.
* [BUGFIX] Fix configuration reloading loop upon shutdown.
* [BUGFIX] Add missing check for nil expression in expression parser.
* [BUGFIX] Fix error handling bug in test code.
* [BUGFIX] Fix Consul port meta label.
* [BUGFIX] Fix lexer bug that treated non-Latin Unicode digits as digits.
* [CLEANUP] Remove obsolete federation example from console templates.
* [CLEANUP] Remove duplicated Bootstrap JS inclusion on graph page.
* [CLEANUP] Switch to common log package.
* [CLEANUP] Update build environment scripts and Makefiles to work better with
  native Go build mechanisms and new Go 1.5 experimental vendoring support.
* [CLEANUP] Remove logged notice about 0.14.x configuration file format change.
* [CLEANUP] Move scrape-time metric label modification into SampleAppenders.
* [CLEANUP] Switch from `github.com/client_golang/model` to
  `github.com/common/model` and related type cleanups.
* [CLEANUP] Switch from `github.com/client_golang/extraction` to
  `github.com/common/expfmt` and related type cleanups.
* [CLEANUP] Exit Prometheus when the web server encounters a startup error.
* [CLEANUP] Remove non-functional alert-silencing links on alerting page.
* [CLEANUP] General cleanups to comments and code, derived from `golint`,
  `go vet`, or otherwise.
* [CLEANUP] When entering crash recovery, tell users how to cleanly shut down
  Prometheus.
* [CLEANUP] Remove internal support for multi-statement queries in query engine.
* [CLEANUP] Update AUTHORS.md.
* [CLEANUP] Don't warn/increment metric upon encountering equal timestamps for
  the same series upon append.
* [CLEANUP] Resolve relative paths during configuration loading.

## 0.15.1 / 2015-07-27
* [BUGFIX] Fix vector matching behavior when there is a mix of equality and
  non-equality matchers in a vector selector and one matcher matches no series.
* [ENHANCEMENT] Allow overriding `GOARCH` and `GOOS` in Makefile.INCLUDE.
* [ENHANCEMENT] Update vendored dependencies.

## 0.15.0 / 2015-07-21

BREAKING CHANGES:

* Relative paths for rule files are now evaluated relative to the config file.
* External reachability flags (`-web.*`) consolidated.
* The default storage directory has been changed from `/tmp/metrics`
  to `data` in the local directory.
* The `rule_checker` tool has been replaced by `promtool` with
  different flags and more functionality.
* Empty labels are now removed upon ingestion into the
  storage. Matching empty labels is now equivalent to matching unset
  labels (`mymetric{label=""}` now matches series that don't have
  `label` set at all).
* The special `__meta_consul_tags` label in Consul service discovery
  now starts and ends with tag separators to enable easier regex
  matching.
* The default scrape interval has been changed back from 1 minute to
  10 seconds.

All changes:

* [CHANGE] Change default storage directory to `data` in the current
  working directory.
* [CHANGE] Consolidate external reachability flags (`-web.*`)into one.
* [CHANGE] Deprecate `keeping_extra` modifier keyword, rename it to
  `keep_common`.
* [CHANGE] Improve label matching performance and treat unset labels
  like empty labels in label matchers.
* [CHANGE] Remove `rule_checker` tool and add generic `promtool` CLI
  tool which allows checking rules and configuration files.
* [CHANGE] Resolve rule files relative to config file.
* [CHANGE] Restore default ScrapeInterval of 1 minute instead of 10 seconds.
* [CHANGE] Surround `__meta_consul_tags` value with tag separators.
* [CHANGE] Update node disk console for new filesystem labels.
* [FEATURE] Add Consul's `ServiceAddress`, `Address`, and `ServicePort` as
  meta labels to enable setting a custom scrape address if needed.
* [FEATURE] Add `hashmod` relabel action to allow for horizontal
  sharding of Prometheus servers.
* [FEATURE] Add `honor_labels` scrape configuration option to not
  overwrite any labels exposed by the target.
* [FEATURE] Add basic federation support on `/federate`.
* [FEATURE] Add optional `RUNBOOK` field to alert statements.
* [FEATURE] Add pre-relabel target labels to status page.
* [FEATURE] Add version information endpoint under `/version`.
* [FEATURE] Added initial stable API version 1 under `/api/v1`,
  including ability to delete series and query more metadata.
* [FEATURE] Allow configuring query parameters when scraping metrics endpoints.
* [FEATURE] Allow deleting time series via the new v1 API.
* [FEATURE] Allow individual ingested metrics to be relabeled.
* [FEATURE] Allow loading rule files from an entire directory.
* [FEATURE] Allow scalar expressions in range queries, improve error messages.
* [FEATURE] Support Zookeeper Serversets as a service discovery mechanism.
* [ENHANCEMENT] Add circleci yaml for Dockerfile test build.
* [ENHANCEMENT] Always show selected graph range, regardless of available data.
* [ENHANCEMENT] Change expression input field to multi-line textarea.
* [ENHANCEMENT] Enforce strict monotonicity of time stamps within a series.
* [ENHANCEMENT] Export build information as metric.
* [ENHANCEMENT] Improve UI of `/alerts` page.
* [ENHANCEMENT] Improve display of target labels on status page.
* [ENHANCEMENT] Improve initialization and routing functionality of web service.
* [ENHANCEMENT] Improve target URL handling and display.
* [ENHANCEMENT] New dockerfile using alpine-glibc base image and make.
* [ENHANCEMENT] Other minor fixes.
* [ENHANCEMENT] Preserve alert state across reloads.
* [ENHANCEMENT] Prettify flag help output even more.
* [ENHANCEMENT] README.md updates.
* [ENHANCEMENT] Raise error on unknown config parameters.
* [ENHANCEMENT] Refine v1 HTTP API output.
* [ENHANCEMENT] Show original configuration file contents on status
  page instead of serialized YAML.
* [ENHANCEMENT] Start HUP signal handler earlier to not exit upon HUP
  during startup.
* [ENHANCEMENT] Updated vendored dependencies.
* [BUGFIX] Do not panic in `StringToDuration()` on wrong duration unit.
* [BUGFIX] Exit on invalid rule files on startup.
* [BUGFIX] Fix a regression in the `.Path` console template variable.
* [BUGFIX] Fix chunk descriptor loading.
* [BUGFIX] Fix consoles "Prometheus" link to point to /
* [BUGFIX] Fix empty configuration file cases
* [BUGFIX] Fix float to int conversions in chunk encoding, which were
  broken for some architectures.
* [BUGFIX] Fix overflow detection for serverset config.
* [BUGFIX] Fix race conditions in retrieval layer.
* [BUGFIX] Fix shutdown deadlock in Consul SD code.
* [BUGFIX] Fix the race condition targets in the Makefile.
* [BUGFIX] Fix value display error in web console.
* [BUGFIX] Hide authentication credentials in config `String()` output.
* [BUGFIX] Increment dirty counter metric in storage only if
  `setDirty(true)` is called.
* [BUGFIX] Periodically refresh services in Consul to recover from
  missing events.
* [BUGFIX] Prevent overwrite of default global config when loading a
  configuration.
* [BUGFIX] Properly lex `\r` as whitespace in expression language.
* [BUGFIX] Validate label names in JSON target groups.
* [BUGFIX] Validate presence of regex field in relabeling configurations.
* [CLEANUP] Clean up initialization of remote storage queues.
* [CLEANUP] Fix `go vet` and `golint` violations.
* [CLEANUP] General cleanup of rules and query language code.
* [CLEANUP] Improve and simplify Dockerfile build steps.
* [CLEANUP] Improve and simplify build infrastructure, use go-bindata
  for web assets. Allow building without git.
* [CLEANUP] Move all utility packages into common `util` subdirectory.
* [CLEANUP] Refactor main, flag handling, and web package.
* [CLEANUP] Remove unused methods from `Rule` interface.
* [CLEANUP] Simplify default config handling.
* [CLEANUP] Switch human-readable times on web UI to UTC.
* [CLEANUP] Use `templates.TemplateExpander` for all page templates.
* [CLEANUP] Use new v1 HTTP API for querying and graphing.

## 0.14.0 / 2015-06-01
* [CHANGE] Configuration format changed and switched to YAML.
  (See the provided [migration tool](https://github.com/prometheus/migrate/releases).)
* [ENHANCEMENT] Redesign of state-preserving target discovery.
* [ENHANCEMENT] Allow specifying scrape URL scheme and basic HTTP auth for non-static targets.
* [FEATURE] Allow attaching meaningful labels to targets via relabeling.
* [FEATURE] Configuration/rule reloading at runtime.
* [FEATURE] Target discovery via file watches.
* [FEATURE] Target discovery via Consul.
* [ENHANCEMENT] Simplified binary operation evaluation.
* [ENHANCEMENT] More stable component initialization.
* [ENHANCEMENT] Added internal expression testing language.
* [BUGFIX] Fix graph links with path prefix.
* [ENHANCEMENT] Allow building from source without git.
* [ENHANCEMENT] Improve storage iterator performance.
* [ENHANCEMENT] Change logging output format and flags.
* [BUGFIX] Fix memory alignment bug for 32bit systems.
* [ENHANCEMENT] Improve web redirection behavior.
* [ENHANCEMENT] Allow overriding default hostname for Prometheus URLs.
* [BUGFIX] Fix double slash in URL sent to alertmanager.
* [FEATURE] Add resets() query function to count counter resets.
* [FEATURE] Add changes() query function to count the number of times a gauge changed.
* [FEATURE] Add increase() query function to calculate a counter's increase.
* [ENHANCEMENT] Limit retrievable samples to the storage's retention window.

## 0.13.4 / 2015-05-23
* [BUGFIX] Fix a race while checkpointing fingerprint mappings.

## 0.13.3 / 2015-05-11
* [BUGFIX] Handle fingerprint collisions properly.
* [CHANGE] Comments in rules file must start with `#`. (The undocumented `//`
  and `/*...*/` comment styles are no longer supported.)
* [ENHANCEMENT] Switch to custom expression language parser and evaluation
  engine, which generates better error messages, fixes some parsing edge-cases,
  and enables other future enhancements (like the ones below).
* [ENHANCEMENT] Limit maximum number of concurrent queries.
* [ENHANCEMENT] Terminate running queries during shutdown.

## 0.13.2 / 2015-05-05
* [MAINTENANCE] Updated vendored dependencies to their newest versions.
* [MAINTENANCE] Include rule_checker and console templates in release tarball.
* [BUGFIX] Sort NaN as the lowest value.
* [ENHANCEMENT] Add square root, stddev and stdvar functions.
* [BUGFIX] Use scrape_timeout for scrape timeout, not scrape_interval.
* [ENHANCEMENT] Improve chunk and chunkDesc loading, increase performance when
  reading from disk.
* [BUGFIX] Show correct error on wrong DNS response.

## 0.13.1 / 2015-04-09
* [BUGFIX] Treat memory series with zero chunks correctly in series maintenance.
* [ENHANCEMENT] Improve readability of usage text even more.

## 0.13.0 / 2015-04-08
* [ENHANCEMENT] Double-delta encoding for chunks, saving typically 40% of
  space, both in RAM and on disk.
* [ENHANCEMENT] Redesign of chunk persistence queuing, increasing performance
  on spinning disks significantly.
* [ENHANCEMENT] Redesign of sample ingestion, increasing ingestion performance.
* [FEATURE] Added ln, log2, log10 and exp functions to the query language.
* [FEATURE] Experimental write support to InfluxDB.
* [FEATURE] Allow custom timestamps in instant query API.
* [FEATURE] Configurable path prefix for URLs to support proxies.
* [ENHANCEMENT] Increase of rule_checker CLI usability.
* [CHANGE] Show special float values as gaps.
* [ENHANCEMENT] Made usage output more readable.
* [ENHANCEMENT] Increased resilience of the storage against data corruption.
* [ENHANCEMENT] Various improvements around chunk encoding.
* [ENHANCEMENT] Nicer formatting of target health table on /status.
* [CHANGE] Rename UNREACHABLE to UNHEALTHY, ALIVE to HEALTHY.
* [BUGFIX] Strip trailing slash in alertmanager URL.
* [BUGFIX] Avoid +InfYs and similar, just display +Inf.
* [BUGFIX] Fixed HTML-escaping at various places.
* [BUGFIX] Fixed special value handling in division and modulo of the query
  language.
* [BUGFIX] Fix embed-static.sh.
* [CLEANUP] Added initial HTTP API tests.
* [CLEANUP] Misc. other code cleanups.
* [MAINTENANCE] Updated vendored dependencies to their newest versions.

## 0.12.0 / 2015-03-04
* [CHANGE] Use client_golang v0.3.1. THIS CHANGES FINGERPRINTING AND INVALIDATES
  ALL PERSISTED FINGERPRINTS. You have to wipe your storage to use this or
  later versions. There is a version guard in place that will prevent you to
  run Prometheus with the stored data of an older Prometheus.
* [BUGFIX] The change above fixes a weakness in the fingerprinting algorithm.
* [ENHANCEMENT] The change above makes fingerprinting faster and less allocation
  intensive.
* [FEATURE] OR operator and vector matching options. See docs for details.
* [ENHANCEMENT] Scientific notation and special float values (Inf, NaN) now
  supported by the expression language.
* [CHANGE] Dockerfile makes Prometheus use the Docker volume to store data
  (rather than /tmp/metrics).
* [CHANGE] Makefile uses Go 1.4.2.

## 0.11.1 / 2015-02-27
* [BUGFIX] Make series maintenance complete again. (Ever since 0.9.0rc4,
  or commit 0851945, series would not be archived, chunk descriptors would
  not be evicted, and stale head chunks would never be closed. This happened
  due to accidental deletion of a line calling a (well tested :) function.
* [BUGFIX] Do not double count head chunks read from checkpoint on startup.
  Also fix a related but less severe bug in counting chunk descriptors.
* [BUGFIX] Check last time in head chunk for head chunk timeout, not first.
* [CHANGE] Update vendoring due to vendoring changes in client_golang.
* [CLEANUP] Code cleanups.
* [ENHANCEMENT] Limit the number of 'dirty' series counted during checkpointing.

## 0.11.0 / 2015-02-23
* [FEATURE] Introduce new metric type Histogram with server-side aggregation.
* [FEATURE] Add offset operator.
* [FEATURE] Add floor, ceil and round functions.
* [CHANGE] Change instance identifiers to be host:port.
* [CHANGE] Dependency management and vendoring changed/improved.
* [CHANGE] Flag name changes to create consistency between various Prometheus
  binaries.
* [CHANGE] Show unlimited number of metrics in autocomplete.
* [CHANGE] Add query timeout.
* [CHANGE] Remove labels on persist error counter.
* [ENHANCEMENT] Various performance improvements for sample ingestion.
* [ENHANCEMENT] Various Makefile improvements.
* [ENHANCEMENT] Various console template improvements, including
  proof-of-concept for federation via console templates.
* [ENHANCEMENT] Fix graph JS glitches and simplify graphing code.
* [ENHANCEMENT] Dramatically decrease resources for file embedding.
* [ENHANCEMENT] Crash recovery saves lost series data in 'orphaned' directory.
* [BUGFIX] Fix aggregation grouping key calculation.
* [BUGFIX] Fix Go download path for various architectures.
* [BUGFIX] Fixed the link of the Travis build status image.
* [BUGFIX] Fix Rickshaw/D3 version mismatch.
* [CLEANUP] Various code cleanups.

## 0.10.0 / 2015-01-26
* [CHANGE] More efficient JSON result format in query API. This requires
  up-to-date versions of PromDash and prometheus_cli, too.
* [ENHANCEMENT] Excluded non-minified Bootstrap assets and the Bootstrap maps
  from embedding into the binary. Those files are only used for debugging,
  and then you can use -web.use-local-assets. By including fewer files, the
  RAM usage during compilation is much more manageable.
* [ENHANCEMENT] Help link points to https://prometheus.github.io now.
* [FEATURE] Consoles for haproxy and cloudwatch.
* [BUGFIX] Several fixes to graphs in consoles.
* [CLEANUP] Removed a file size check that did not check anything.

## 0.9.0 / 2015-01-23
* [CHANGE] Reworked command line flags, now more consistent and taking into
  account needs of the new storage backend (see below).
* [CHANGE] Metric names are dropped after certain transformations.
* [CHANGE] Changed partitioning of summary metrics exported by Prometheus.
* [CHANGE] Got rid of Gerrit as a review tool.
* [CHANGE] 'Tabular' view now the default (rather than 'Graph') to avoid
  running very expensive queries accidentally.
* [CHANGE] On-disk format for stored samples changed. For upgrading, you have
  to nuke your old files completely. See "Complete rewrite of the storage
* [CHANGE] Removed 2nd argument from `delta`.
* [FEATURE] Added a `deriv` function.
* [FEATURE] Console templates.
* [FEATURE] Added `absent` function.
* [FEATURE] Allow omitting the metric name in queries.
* [BUGFIX] Removed all known race conditions.
* [BUGFIX] Metric mutations now handled correctly in all cases.
* [ENHANCEMENT] Proper double-start protection.
* [ENHANCEMENT] Complete rewrite of the storage layer. Benefits include:
  * Better query performance.
  * More samples in less RAM.
  * Better memory management.
  * Scales up to millions of time series and thousands of samples ingested
    per second.
  * Purging of obsolete samples much cleaner now, up to completely
    "forgetting" obsolete time series.
  * Proper instrumentation to diagnose the storage layer with... well...
    Prometheus.
  * Pure Go implementation, no need for cgo and shared C libraries anymore.
  * Better concurrency.
* [ENHANCEMENT] Copy-on-write semantics in the AST layer.
* [ENHANCEMENT] Switched from Go 1.3 to Go 1.4.
* [ENHANCEMENT] Vendored external dependencies with godeps.
* [ENHANCEMENT] Numerous Web UI improvements, moved to Bootstrap3 and
  Rickshaw 1.5.1.
* [ENHANCEMENT] Improved Docker integration.
* [ENHANCEMENT] Simplified the Makefile contraption.
* [CLEANUP] Put meta-data files into proper shape (LICENSE, README.md etc.)
* [CLEANUP] Removed all legitimate 'go vet' and 'golint' warnings.
* [CLEANUP] Removed dead code.

## 0.8.0 / 2014-09-04
* [ENHANCEMENT] Stagger scrapes to spread out load.
* [BUGFIX] Correctly quote HTTP Accept header.

## 0.7.0 / 2014-08-06
* [FEATURE] Added new functions: abs(), topk(), bottomk(), drop_common_labels().
* [FEATURE] Let console templates get graph links from expressions.
* [FEATURE] Allow console templates to dynamically include other templates.
* [FEATURE] Template consoles now have access to their URL.
* [BUGFIX] Fixed time() function to return evaluation time, not wallclock time.
* [BUGFIX] Fixed HTTP connection leak when targets returned a non-200 status.
* [BUGFIX] Fixed link to console templates in UI.
* [PERFORMANCE] Removed extra memory copies while scraping targets.
* [ENHANCEMENT] Switched from Go 1.2.1 to Go 1.3.
* [ENHANCEMENT] Made metrics exported by Prometheus itself more consistent.
* [ENHANCEMENT] Removed incremental backoffs for unhealthy targets.
* [ENHANCEMENT] Dockerfile also builds Prometheus support tools now.

## 0.6.0 / 2014-06-30
* [FEATURE] Added console and alert templates support, along with various template functions.
* [PERFORMANCE] Much faster and more memory-efficient flushing to disk.
* [ENHANCEMENT] Query results are now only logged when debugging.
* [ENHANCEMENT] Upgraded to new Prometheus client library for exposing metrics.
* [BUGFIX] Samples are now kept in memory until fully flushed to disk.
* [BUGFIX] Non-200 target scrapes are now treated as an error.
* [BUGFIX] Added installation step for missing dependency to Dockerfile.
* [BUGFIX] Removed broken and unused "User Dashboard" link.

## 0.5.0 / 2014-05-28

* [BUGFIX] Fixed next retrieval time display on status page.
* [BUGFIX] Updated some variable references in tools subdir.
* [FEATURE] Added support for scraping metrics via the new text format.
* [PERFORMANCE] Improved label matcher performance.
* [PERFORMANCE] Removed JSON indentation in query API, leading to smaller response sizes.
* [ENHANCEMENT] Added internal check to verify temporal order of streams.
* [ENHANCEMENT] Some internal refactorings.

## 0.4.0 / 2014-04-17

* [FEATURE] Vectors and scalars may now be reversed in binary operations (`<scalar> <binop> <vector>`).
* [FEATURE] It's possible to shutdown Prometheus via a `/-/quit` web endpoint now.
* [BUGFIX] Fix for a deadlock race condition in the memory storage.
* [BUGFIX] Mac OS X build fixed.
* [BUGFIX] Built from Go 1.2.1, which has internal fixes to race conditions in garbage collection handling.
* [ENHANCEMENT] Internal storage interface refactoring that allows building e.g. the `rule_checker` tool without LevelDB dynamic library dependencies.
* [ENHANCEMENT] Cleanups around shutdown handling.
* [PERFORMANCE] Preparations for better memory reuse during marshaling / unmarshaling.<|MERGE_RESOLUTION|>--- conflicted
+++ resolved
@@ -1,4 +1,3 @@
-<<<<<<< HEAD
 ## 2.32.1 / 2021-12-17
 
 * [BUGFIX] Scrape: Fix reporting metrics when sample limit is reached during the report. #9996
@@ -35,10 +34,10 @@
 * [BUGFIX] UI: Correctly render links for targets with IPv6 addresses that contain a Zone ID. #9853
 * [BUGFIX] Promtool: Fix checking of `authorization.credentials_file` and `bearer_token_file` fields. #9883
 * [BUGFIX] Uyuni SD: Fix null pointer exception during initialization. #9924 #9950
-=======
+* [BUGFIX] TSDB: Fix queries after a failed snapshot replay. #9980
+
 ## 2.31.2 / 2021-12-09
 
->>>>>>> bd21aafb
 * [BUGFIX] TSDB: Fix queries after a failed snapshot replay. #9980
 
 ## 2.31.1 / 2021-11-05
